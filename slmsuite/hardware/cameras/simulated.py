--- conflicted
+++ resolved
@@ -96,34 +96,16 @@
             np.linspace(-1 / 2, 1 / 2, resolution[0]) * resolution[0],
             np.linspace(-1 / 2, 1 / 2, resolution[1]) * resolution[1],
         )
-<<<<<<< HEAD
-        if theta != 0:
-            self._interpolate = True
-            rot = np.array([[np.cos(-theta), np.sin(-theta)], [-np.sin(-theta), np.cos(-theta)]])
-            # Rotate
-            self.x_grid, self.y_grid = np.einsum(
-                "ji, mni -> jmn", rot, np.dstack([self.x_grid, self.y_grid])
-            )
-        # Translate
-        if offset is not None:
-=======
 
         # Affine transform the camera grid ("ij"->"kxy")
         if M is not None or b is not None:
->>>>>>> 955c801f
             self._interpolate = True
             (self.x_grid, self.y_grid) = toolbox.transform_grid(self, M, b, direction="rev")
 
-<<<<<<< HEAD
-        # Compute SLM Fourier-space grid in `basis` units (currently "ij")
-        f_min = 2 * max(
-            [np.amax(np.abs(self.x_grid)) * slm.dx, np.amax(np.abs(self.y_grid)) * slm.dy]
-=======
         # Fourier space must be sufficiently padded to resolve the camera pixels.
         dkxy = cp.sqrt(
             (self.x_grid[:2, :2] - self.x_grid[0, 0]) ** 2
             + (self.y_grid[:2, :2] - self.y_grid[0, 0]) ** 2
->>>>>>> 955c801f
         )
         dkxy_min = dkxy.ravel()[1:].min()
 
@@ -148,8 +130,8 @@
         )
 
         if (
-            np.amax(np.abs(self.knm_cam[0])) > self.shape_padded[1] / 2
-            or np.amax(np.abs(self.knm_cam[1])) > self.shape_padded[0] / 2
+            cp.amax(cp.abs(self.knm_cam[0])) > self.shape_padded[1] / 2
+            or cp.amax(cp.abs(self.knm_cam[1])) > self.shape_padded[0] / 2
         ):
             warnings.warn(
                 "Camera extends beyond the accessible SLM k-space;"
@@ -279,22 +261,7 @@
         # Use map_coordinates for fastest interpolation
         # Note: by default, map_coordinates sets pixels outside the SLM k-space to 0 as desired
         if self._interpolate:
-<<<<<<< HEAD
-            img = map_coordinates(
-                cp.abs(ff) ** 2,
-                cp.array(
-                    [
-                        (self.shape_padded[0] / (self.f_eff / self._slm.dy)) * self.y_grid
-                        + self.shape_padded[0] / 2,
-                        (self.shape_padded[1] / (self.f_eff / self._slm.dx)) * self.x_grid
-                        + self.shape_padded[1] / 2,
-                    ]
-                ),
-                order=0,
-            )
-=======
             img = map_coordinates(cp.abs(ff) ** 2, self.knm_cam, order=0)
->>>>>>> 955c801f
         else:
             img = cp.abs(ff) ** 2
             img = toolbox.unpad(img, self.shape)
