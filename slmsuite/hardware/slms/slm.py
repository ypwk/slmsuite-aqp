--- conflicted
+++ resolved
@@ -5,11 +5,8 @@
 import time
 import numpy as np
 from slmsuite.holography import toolbox
-<<<<<<< HEAD
 # from slmsuite.misc.math
-=======
 from slmsuite.holography import analysis
->>>>>>> a0895be0
 
 
 class SLM:
@@ -338,7 +335,7 @@
             # Check the type.
             if phase.dtype != self.display.dtype:
                 raise TypeError("Unexpected integer type {}. Expected {}.".format(phase.dtype, self.display.dtype))
-            
+
             # If integer data was passed.
             # Check that we are not out of range.
             assert not np.any(phase >= self.bitresolution), \
