--- conflicted
+++ resolved
@@ -13,15 +13,11 @@
 from slmsuite.misc.fitfunctions import gaussian2d
 
 
-<<<<<<< HEAD
 def take(
         images, vectors, size,
         centered=True, integrate=False, clip=False,
         return_mask=False, plot=False, mp=np
     ):
-=======
-def take(images, vectors, size, centered=True, integrate=False, clip=False, plot=False, mp=np):
->>>>>>> a0ec5cdf
     """
     Crop integration regions around an array of ``vectors``, yielding an array of images.
 
@@ -106,19 +102,9 @@
     else:
         pass  # Don't prevent out-of-range errors.
 
-<<<<<<< HEAD
     if return_mask:
         canvas = np.zeros(shape[:2], dtype=bool)
         canvas[integration_y, integration_x] = True
-=======
-    # Take the data, depending on the dimension
-    if len(shape) == 2:
-        result = images[np.newaxis, integration_y, integration_x]
-    elif len(shape) == 3:
-        result = images[:, integration_y, integration_x]
-    else:
-        raise RuntimeError("Unexpected shape for images: {}".format(shape))
->>>>>>> a0ec5cdf
 
         if plot:
             plt.imshow(canvas)
@@ -134,7 +120,6 @@
         else:
             raise RuntimeError("Unexpected shape for images: {}".format(shape))
 
-<<<<<<< HEAD
         if clip:  # Set values that were out of range to nan instead of erroring.
             try:  # If the datatype of result is incompatible with nan, set to zero instead.
                 result[:, mask] = np.nan
@@ -143,24 +128,10 @@
         else:
             pass
 
-        if plot:
-            take_plot(np.reshape(result, (vectors.shape[1], size[1], size[0])))
-
         if integrate:  # Sum over the integration axis
-            return np.squeeze(np.sum(result, axis=-1))
+            return mp.squeeze(mp.sum(result, axis=-1))
         else:  # Reshape the integration axis
-            return np.reshape(result, (vectors.shape[1], size[1], size[0]))
-=======
-    if plot:
-        if mp != np:    # Handle cupy
-            result = result.get()
-        take_plot(np.reshape(result, (vectors.shape[1], size[1], size[0])))
-
-    if integrate:  # Sum over the integration axis
-        return mp.squeeze(mp.sum(result, axis=-1))
-    else:  # Reshape the integration axis
-        return mp.reshape(result, (vectors.shape[1], size[1], size[0]))
->>>>>>> a0ec5cdf
+            return mp.reshape(result, (vectors.shape[1], size[1], size[0]))
 
 
 def take_plot(images):
