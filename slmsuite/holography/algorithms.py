"""
GPU-accelerated holography algorithms.

This module is currently focused on Gerchberg-Saxton (GS) iterative Fourier transform
phase retrieval algorithms [1]_ via the :class:`~slmsuite.holography.algorithms.Hologram` class;
however, support for complex holography and other algorithms (e.g. gradient descent algorithms [2]_)
is also planned. Additionally, so-called Weighted Gerchberg-Saxton (WGS) algorithms for hologram
generation with or without closed-loop camera feedback are supported, especially for
the generation of optical focus arrays [3]_, a subset of general image formation.

Tip
~~~
This module makes use of the GPU-accelerated computing library :mod:`cupy` [4]_.
If :mod:`cupy` is not supported, then :mod:`numpy` is used as a fallback, though
CPU alone is significantly slower. Using :mod:`cupy` is highly encouraged.

Important
~~~~~~~~~
This package uses a number of bases or coordinate spaces. Some coordinate spaces are
directly used by the user (most often the camera basis ``"ij"`` used for feedback).
Other bases are less often used directly, but are important to how holograms are
optimized under the hood (esp. ``"knm"``, the coordinate space of optimization).

.. list-table:: Bases used in :mod:`slmsuite`.
   :widths: 25 75
   :header-rows: 1

   * - Basis
     - Meaning
   * - ``"ij"``
     - Pixel basis of the camera. Centered at ``cam.shape/2``.
   * - ``"kxy"``
     - Normalized (floating point) basis of the SLM's k-space. Centered at ``(0,0)``.
   * - ``"knm"``
     - Pixel basis of the SLM's computational k-space.

References
----------
.. [1] R. W. Gerchberg and W. O. Saxton, "A Practical Algorithm for Determination
       of Phase from Image and Diffraction Plane Pictures," Optik 35, (1972).
.. [2] J. R. Fienup, "Phase retrieval algorithms: a comparison," Appl. Opt. 21, (1982).
.. [3] D. Kim, et al., "Large-scale uniform optical focus array generation with a
       phase spatial light modulator," Opt. Lett. 44, (2019).
.. [4] https://github.com/cupy/cupy/
"""
import matplotlib.pyplot as plt
from mpl_toolkits.axes_grid1 import make_axes_locatable
import cv2
from tqdm import tqdm

# Import numpy and scipy dependencies.
import numpy as np
import scipy.fft as spfft
from scipy.ndimage import gaussian_filter1d as sp_gaussian_filter1d
from scipy.ndimage import affine_transform as sp_affine_transform
from scipy.ndimage import gaussian_filter as sp_gaussian_filter

# Try to import cupy, but revert to base numpy/scipy upon ImportError.
try:
    import cupy as cp
    import cupyx.scipy.fft as cpfft
    from cupyx.scipy.ndimage import gaussian_filter1d as cp_gaussian_filter1d
    from cupyx.scipy.ndimage import gaussian_filter as cp_gaussian_filter
    from cupyx.scipy.ndimage import affine_transform as cp_affine_transform
except ImportError:
    cp = np
    cpfft = spfft
    cp_gaussian_filter1d = sp_gaussian_filter1d
    cp_gaussian_filter = sp_gaussian_filter
    cp_affine_transform = sp_affine_transform
    print("cupy not installed. Using numpy.")

# Import helper functions
from slmsuite.holography import analysis, toolbox
from slmsuite.holography.toolbox import BLAZE_UNITS, BLAZE_LABELS


class Hologram:
    r"""
    Phase retrieval methods applied to holography.
    See :meth:`.optimize()` for available methods for hologram optimization.

    Tip
    ~~~
    The Fourier domain (kxy) of an SLM with shape :attr:`slm_shape` also has the shape
    :attr:`slm_shape` under FFT. However, the extents of this domain correspond to the edges
    of the farfield (:math:`\pm\frac{\lambda}{2\Delta x}` radians, where :math:`\Delta x`
    is the SLM pixel pitch). This means that resolution of the farfield
    :math:`\pm\frac{\lambda}{2N_x\Delta x}` can be quite poor with small :math:`N_x`.
    The solution is to zero-pad the SLM shape
    --- artificially increasing the width :math:`N_x` and height
    :math:`N_y` even though the extent of the non-zero data remains the same ---
    and thus enhance the resolution of the farfield.
    In practice, padding is accomplished by passing a :attr:`shape` or
    :attr:`target` of appropriate shape (see constructor :meth:`.__init__()` and subclasses),
    potentially with the aid of the static helper function :meth:`.calculate_padded_shape()`.

    Note
    ~~~~
    :attr:`target`, :attr:`weights`, :attr:`phase_ff`, and :attr:`amp_ff` are all
    matrices of shape :attr:`shape`. To save memory, the matrices :attr:`phase` and :attr:`amp`
    are stored with the (smaller, but not strictly smaller) shape :attr:`slm_shape`.
    Also to save memory, :attr:`phase_ff` and :attr:`amp_ff` are set to ``None`` on construction,
    and only initialized if they need to be used. Any additions should check for ``None``.

    Tip
    ~~~
    Due to SLM inefficiency, undiffracted light will be present at the center of the :attr:`target`.
    This is called the zeroth order diffraction peak. To avoid this peak, consider shifting
    the data contained in :attr:`target` away from the center.

    Attributes
    ----------
    slm_shape : (int, int) OR None
        The shape of the device producing the hologram. This is important to record because
        certain optimizations and calibrations depend on it. If multiple of :attr:`slm_shape`,
        :attr:`phase`, or :attr:`amp` are not ``None``, the shapes must agree. If all are
        ``None``, then the shape of the :attr:`target` is used instead
        (:attr:`slm_shape` == :attr:`shape`).
    phase : numpy.ndarray OR cupy.ndarray OR None
        **Near-field** phase pattern to optimize.
        Initialized to with :meth:`random.default_rng().uniform()` by default (``None``).
        This is of shape :attr:`slm_shape`
        and (during optimization) padded to shape :attr:`shape`.
    amp : numpy.ndarray OR cupy.ndarray OR None
        **Near-field** source amplitude pattern (i.e. image-space constraints).
        Uniform illumination is assumed by default (``None``).
        This is of shape :attr:`slm_shape`
        and (during optimization) padded to shape :attr:`shape`.
    shape : (int, int)
        The shape of the computational space, i.e. the ``"knm"`` basis.
        This often differs from :attr:`slm_shape` due to padding.
    target : numpy.ndarray OR cupy.ndarray
        Desired **far-field** amplitude in the ``"knm"`` basis. The goal of optimization.
        This is of shape :attr:`shape`.
    weights : numpy.ndarray OR cupy.ndarray
        The mutable **far-field** amplitude in the ``"knm"`` basis used in GS.
        Starts as :attr:`target` but may be modified by weighted feedback in WGS.
        This is of shape :attr:`shape`.
    phase_ff : numpy.ndarray OR cupy.ndarray
        Algorithm-constrained **far-field** phase in the ``"knm"`` basis. Stored for certain computational algorithms.
        (see :meth:`~slmsuite.holography.algorithms.Hologram.GS`).
        This is of shape :attr:`shape`.
    amp_ff : numpy.ndarray OR cupy.ndarray
        **Far-field** amplitude in the ``"knm"`` basis.
        Used for comparing this, the computational result, with the :attr:`target`.
        This is of shape :attr:`shape`.
    dtype : type
        Datatype for stored near- and far-field arrays, which are **all real**.
        Some internal variables are complex. The complex numbers
        follow :mod:`numpy` type promotion [5]_. Complex datatypes are derived from ``dtype``:

         - ``float32`` -> ``complex64`` (assumed by default)
         - ``float64`` -> ``complex128``

        ``float16`` is *not* recommended for ``dtype`` because ``complex32`` is not
        implemented by :mod:`numpy`.
    iter : int
        Tracks the current iteration number.
    method : str
        Remembers the name of the last-used optimization method. The method used for each
        iteration is stored in ``stats``.
    flags : dict
        Helper flags to store custom persistent variables for optimization.
        These flags are generally changed by passing as a ``kwarg`` to
        :meth:`~slmsuite.holography.algorithms.Hologram.optimize()`.
        Contains the following keys:

         - ``"method"`` : ``str``
            Stores the method used for optimization.
            See :meth:`~slmsuite.holography.algorithms.Hologram.optimize()`.
         - ``"fixed_phase"`` : ``bool``
            Fixes the far-field phase as mandated by certain weighted algorithms
            (see :meth:`~slmsuite.holography.algorithms.Hologram.GS()`).
         - ``"feedback"`` : ``str``
            Stores the values passed to
            :meth:`~slmsuite.holography.algorithms.Hologram.optimize()`.
         - ``"stat_groups"`` : ``list of str``
            Stores the values passed to
            :meth:`~slmsuite.holography.algorithms.Hologram.optimize()`.
         - ``"blur_ij"`` : ``float``
            See :meth:`~slmsuite.holography.algorithms.FeedbackHologram.ijcam_to_knmslm()`.
         - Other user-defined flags.

    stats : dict
        Dictionary of useful statistics. data is stored in lists, with indices corresponding
        to each iteration. Contains:

         - ``"methods"`` : ``list of str``
            Method used for each iteration.
         - ``"flags"`` : ``dict of lists``
            Each key corresponds to a flag that was used at least once. If it is ``np.nan``
            on a given iteration, then it was undefined at that point (update functions
            keep track of all this).
         - ``"stats"`` : ``dict of dicts of lists``
            Same format as ``"flags"``, except with another layer of hierarchy corresponding
            to the source of the given stats. This is to differentiate standard deviations
            computed computationally and experimentally.

        See :meth:`.update_stats()` and :meth:`.plot_stats()`.

    References
    ----------
    .. [5] https://numpy.org/doc/stable/reference/routines.fft.html#type-promotion
    """

    def __init__(self, target, amp=None, phase=None, slm_shape=None, dtype=np.float32):
        r"""
        Initialize datastructures for optimization.
        Parameters additional to class attributes are described below:

        Parameters
        ----------
        target : numpy.ndarray OR cupy.ndarray OR (int, int)
            Target to optimize to. The user can also pass a shape, and this constructor
            will create an empty target of all zeros.
            :meth:`.calculate_padded_shape()` can be of particular help for calculating the
            shape that will produce desired results (in terms of precision, etc).
        amp : array_like OR None
            The near-field amplitude. See :attr:`amp`. Of shape :attr:`slm_shape`.
        phase : array_like OR None
            The near-field initial phase.
            See :attr:`phase`. :attr:`phase` should only be passed if the user wants to
            precondition the optimization. Of shape :attr:`slm_shape`.
        slm_shape : (int, int) OR slmsuite.hardware.FourierSLM OR slmsuite.hardware.slms.SLM OR None
            The shape of the near-field of the SLM.
            Optionally, as a quality of life feature, the user can pass a
            :class:`slmsuite.hardware.FourierSLM` or
            :class:`slmsuite.hardware.slms.SLM` instead,
            and ``slm_shape`` (and ``amp`` if it is ``None``) are populated from this.
            If ``None``, tries to use the shape of ``amp`` or ``phase``, but if these
            are not present, defaults to :attr:`shape` (which is usually determined by ``target``).
        dtype : type
            See :attr:`dtype`; type to use for stored arrays.
        """
        # Parse target and create shape.
        if len(target) == 2:  # (int, int) was passed.
            self.shape = target
            target = None
        else:
            self.shape = target.shape

        # Warn the user about powers of two.
        if any(np.log2(self.shape) != np.round(np.log2(self.shape))):
            print(
                "Warning: Hologram target shape {} is not a power of 2; consider using "
                ".calculate_padded_shape() to pad to powers of 2 and speed up "
                "FFT computation.".format(self.shape)
            )

        # Initialize storage vars
        self.dtype = dtype
        self.iter = 0
        self.method = ""
        self.flags = {"fixed_phase": False, "stat_groups": []}

        # Initialize statistics dictionary
        self.stats = {"method": [], "flags": {}, "stats": {}}

        # Determine the shape of the SLM
        if amp is None:
            amp_shape = (np.nan, np.nan)
        else:
            amp_shape = amp.shape

        if phase is None:
            phase_shape = (np.nan, np.nan)
        else:
            phase_shape = phase.shape

        if slm_shape is None:
            slm_shape = target.shape #TODO: review; changed from (nan,nan)
        else:
            try:  # Check if slm_shape is a CameraSLM.
                if amp is None:
                    amp = slm_shape.slm.measured_amplitude
                slm_shape = slm_shape.slm.shape
            except:
                try:  # Check if slm_shape is an SLM
                    if amp is None:
                        amp = slm_shape.measured_amplitude
                    slm_shape = slm_shape.shape
                except: # (int, int) case
                    pass

            if len(slm_shape) != 2:
                slm_shape = (np.nan, np.nan)

        # We now have a few options for what the shape could be.
        # Parse these to validate consistency.
        stack = np.vstack((amp_shape, phase_shape, slm_shape))

        if np.all(np.isnan(stack)):
            self.slm_shape = self.shape
        else:
            self.slm_shape = np.nanmean(stack, axis=0).astype(np.int)

            if amp is not None:
                assert np.all(self.slm_shape == np.array(amp_shape))
            if phase is not None:
                assert np.all(self.slm_shape == np.array(phase_shape))
            if slm_shape is not None:
                assert np.all(self.slm_shape == np.array(slm_shape))

            self.slm_shape = tuple(self.slm_shape)

        # Initialize and normalize near-field amplitude
        if amp is None:  # Uniform amplitude by default (scalar)
            self.amp = 1 / np.sqrt(np.prod(self.slm_shape))
        else:  # Otherwise, initialize and normalize
            self.amp = cp.array(amp, dtype=dtype)
            self.amp *= 1 / Hologram._norm(self.amp)

        # Initialize near-field phase
        if phase is None:  # Random near-field phase by default
            if cp == np:  # numpy does not support dtype=
                rng = np.random.default_rng()
                self.phase = rng.uniform(-np.pi, np.pi, self.slm_shape).astype(dtype)
            else:
                self.phase = cp.random.uniform(
                    -np.pi, np.pi, self.slm_shape, dtype=dtype
                )
        else:  # Initialize
            self.phase = cp.array(phase, dtype=dtype)

        # Initialize target and weights.
        self._update_target(target, reset_weights=True)

        # Initialize SLM farfield data variables.
        self.amp_ff = None
        self.phase_ff = None

    # Initialization helper
    @staticmethod
    def calculate_padded_shape(
        slm_shape,
        padding_order=1,
        square_padding=True,
        precision=np.inf,
        precision_basis="kxy",
    ):
        """
        Helper function to calculate the shape of the computational space.
        For a given base ``slm_shape``, pads to the user's requirements.
        If the user chooses multiple requirements, the largest
        dimensions for the shape are selected.
        By default, pads to the smallest square power of two.

        Future: Add a setting to make pad based on available memory.

        Parameters
        ----------
        slm_shape : (int, int) OR slmsuite.hardware.FourierSLM
            The original shape of the SLM. The user can pass a
            :class:`slmsuite.hardware.FourierSLM` instead, and should pass this
            when using the ``precision`` parameter.
        padding_order : int
            Scales to the ``padding_order``th closest greater power of 2.
            A ``padding_order`` of zero does nothing.
        square_padding : bool
            If ``True``, sets both shape dimensions to the largest of the two
            dimensions that would otherwise be returned.
        precision : float
            Returns the shape that produces a computational k-space with resolution smaller
            than ``precision``. The default, infinity, requests a padded shape larger
            than zero, so ``padding_order`` will dominate.
        precision_basis : str
            Basis for the precision. Can be ``"ij"`` (camera) or ``"kxy"`` (normalized blaze).

        Returns
        -------
        (int, int)
            Shape of the computational space which satisfies the above requirements.
        """
        try:
            cameraslm = slm_shape
            slm_shape = cameraslm.slm.shape
        except:
            cameraslm = None

        if np.isfinite(precision) and cameraslm is not None:
            dpixel = np.amin([cameraslm.slm.dx, cameraslm.slm.dy])
            fs = 1 / dpixel  # Sampling frequency

            if precision_basis == "ij":
                slm_range = np.amax(cameraslm.kxyslm_to_ijcam([fs, fs]))
                pixels = slm_range / precision
            elif precision_basis == "kxy":
                pixels = fs / precision
                
            # Raise to the nearest greater power of 2.
            pixels = np.power(2, int(np.ceil(np.log2(pixels))))
            precision_shape = (pixels, pixels)
        elif np.isfinite(precision):
            raise Exception("Must supply a CameraSLM object to implement precision calculations!")
        else:
            precision_shape = slm_shape

        if padding_order > 0:
            padding_shape = np.power(
                2, np.ceil(np.log2(slm_shape)) + padding_order - 1
            ).astype(np.int)
        else:
            padding_shape = slm_shape

        shape = tuple(np.amax(np.vstack((precision_shape, padding_shape)), axis=0))

        if square_padding:
            largest = np.amax(shape)
            shape = (largest, largest)

        return shape

    # Core optimization function.
    def optimize(
        self,
        method="GS",
        maxiter=20,
        verbose=True,
        callback=None,
        feedback="",
        stat_groups=[],
        **kwargs
    ):
        r"""
        Optimizers to solve the "phase problem": approximating the near-field phase that
        transforms a known near-field source amplitude to a desired near-field
        target amplitude.
        Supported optimization methods include:

        - Gerchberg-Saxton (GS) phase retrieval.

            ``'GS'`` [1]_
              Implemented using fast Fourier transforms, potentially GPU-accelerated.

        - Weighted Gerchberg-Saxton (WGS) phase retrieval algorithms of various flavors.
          Improves the uniformity of GS-computed focus arrays using weighting methods and
          techniques from literature. The ``method`` keywords are:

            ``'WGS-Leonardo'`` [6]_
              Original WGS algorithm. Weights the target
              amplitudes by the ratio of mean amplitude to computed amplitude, which
              amplifies weak spots while attenuating strong spots. Uses the following
              weighting function:

              .. math:: \mathcal{W} = \mathcal{W}\left(\frac{\mathcal{T}}{\mathcal{F}}\right)^p

              where :math:`\mathcal{W}`, :math:`\mathcal{T}`, and :math:`\mathcal{F}`
              are the weight amplitudes,
              target (goal) amplitudes, and
              feedback (measured/) amplitudes,
              and :math:`p` is the power passed as ``"power"`` in
              :attr:`~slmsuite.holography.algorithms.Hologram.flags` (see ``kwargs``).
              The power :math:`p` defaults to .7 if not passed.

            ``'WGS-Kim'`` [3]_
              Improves the convergence of `Leonardo` by fixing the far-field
              phase after a desired number of iterations or after achieving a desired
              efficiency (fraction of far-field energy at the desired points).
            ``'WGS-Nogrette'`` [7]_
              Weights target intensities by a tunable gain factor.

              .. math:: \mathcal{W} = \mathcal{W}/\left(1 - f\left(1 - \mathcal{F}/\mathcal{T}\right)\right)

              where :math:`f` is the gain factor passed as ``"factor"`` in
              :attr:`~slmsuite.holography.algorithms.Hologram.flags` (see ``kwargs``).
              The factor :math:`f` defaults to .1 if not passed.

              Note that while Nogrette et al compares powers, this implementation
              compares amplitudes for speed. These are identical to first order.

        Note
        ~~~~
        This function uses parameter naming convention borrowed from
        :meth:`scipy.optimize.minimize()` and other functions in
        :mod:`scipy.optimize`. The parameters ``method``, ``maxiter``, and ``callback``
        have the same functionality as the equivalently-named parameters in
        :meth:`scipy.optimize.minimize()`.

        Parameters
        ----------
        method : str
            Optimization method to use. See the list of optimization methods above.
        maxiter : int
            Number of iterations to optimize before terminating.
        verbose : bool
            Whether to display :mod:`tqdm` progress bars.
            These bars are also not displayed for ``maxiter <= 1``.
        callback : callable OR None
            Same functionality as the equivalently-named parameter in
            :meth:`scipy.optimize.minimize()`. ``callback`` must accept a Hologram
            or Hologram subclass as the single argument. If ``callback`` returns
            ``True``, then the optimization exits. Ignored if ``None``.
        feedback : str or None
            Type of feedback requested. For non-subclasses of :class:`Hologram`, this can only
            be ``"computational"`` feedback.
            When using WGS, defaults to ``"computational"`` if empty.
        **kwargs : dict, optional
            Various weight keywords and values to pass depending on the weight method.
            See method keywords below. These are passed into :attr:`flags`.

        References
        ----------
        .. [1] R. W. Gerchberg and W. O. Saxton, "A Practical Algorithm for Determination
            of Phase from Image and Diffraction Plane Pictures," Optik 35, (1972).
        .. [3] D. Kim, et al., "Large-scale uniform optical focus array generation with a
            phase spatial light modulator," Opt. Lett. 44, (2019).
        .. [6] R. Di Leonardo, F. Ianni, and G. Ruocco, "Computer generation of
               optimal holograms for optical trap arrays," Opt. Express 15, (2007).
        .. [7] F. Nogrette et al., "Single-Atom Trapping in Holographic 2D Arrays
               of Microtraps with Arbitrary Geometries" Phys. Rev. X 4, (2014).
        """

        # Check and record method.
        methods = ["GS", "WGS-Leonardo", "WGS-Kim", "WGS-Nogrette"]

        assert (
            method in methods
        ), "Unrecognized method {}. Valid methods include [{}]".format(method, methods)

        self.method = method

        # Handle flags.
        for flag in kwargs:
            self.flags[flag] = kwargs[flag]

        self.flags["feedback"] = feedback
        self.flags["stat_groups"] = stat_groups

        # Iterations to process.
        iterations = range(maxiter)

        # Decide whether to use a tqdm progress bar. Don't use a bar for maxiter == 1.
        if verbose and maxiter > 1:
            iterations = tqdm(iterations)

        # Switch between methods
        if "GS" in method:
            if "WGS" in method:
                # Default to computational feedback
                if len(self.flags["feedback"]) == 0:
                    self.flags["feedback"] = "computational"

            self.GS(iterations, callback)

    # Optimization methods (currently only GS-type is supported)
    def GS(self, iterations, callback):
        """
        GPU-accelerated Gerchberg-Saxton (GS) iterative phase retrieval.

        Solves the "phase problem": approximates the near-field phase that
        transforms a known near-field source amplitude to a known near-field
        target amplitude.

        Caution
        ~~~~~~~
        This function should be called through :meth:`.optimize()` and not called directly.

        Note
        ~~~~
        FFTs are **not** in-place in this algorithm. In both non-:mod:`cupy` and
        :mod:`cupy` implementations, :mod:`numpy.fft` does not support in-place
        operations.  However, :mod:`scipy.fft` does in both. In the future, we may move to the scipy
        implementation. However, neither :mod:`numpy` or :mod:`scipy` ``fftshift`` support
        in-place movement (for obvious reasons). For even faster computation, algorithms should
        consider **not shifting** the FTT result, and instead shifting measurement data / etc to
        this unshifted basis.

        Parameters
        ----------
        iterations : iterable
            Number of loop iterations to run. Is an iterable to pass a :mod:`tqdm` iterable.
        callback : callable OR None
            See :meth:`.optimize()`.
        """
        # Future: in-place FFT
        # Future: rename nearfield and farfield to both be "complex" to avoid hogging memory.

        # Proxy to initialize nearfield with the correct shape and (complex) type.
        nearfield = cp.exp(1j * self.target)

        # Helper variables for speeding up source phase and amplitude fixing.
        (i0, i1, i2, i3) = toolbox.unpad(self.shape, self.slm_shape)

        for _ in iterations:
            # Fix the relevant part of the nearfield amplitude to the source amplitude.
            # Everything else is zero because power outside the SLM is assumed unreflected.
            # This is optimized for when shape is much larger than slm_shape.
            nearfield.fill(0)
            nearfield[i0:i1, i2:i3] = self.amp * cp.exp(1j * self.phase)
            farfield = cp.fft.fftshift(cp.fft.fft2(nearfield, norm="ortho"))

            # Calculate amp_ff, if needed.
            if "computational" in self.flags["feedback"] or any(
                "computational" in grp for grp in self.flags["stat_groups"]
            ):
                # Calculate amp_ff for weighting (if None, will init; otherwise in-place).
                self.amp_ff = cp.abs(farfield, out=self.amp_ff)

            # Erase irrelevant images from the past loop.
            if hasattr(self, "img_ij"):
                self.img_ij = None

            # Weight, if desired. This function also updates stats.
            if "WGS" in self.method:
                self._update_weights()

                # Calculate amp_ff again, as _update_weights may have modified it.
                # This is to reduce memory use at the slight cost of performance.
                if "computational" in self.flags["feedback"] or any(
                    "computational" in grp for grp in self.flags["stat_groups"]
                ):
                    # Calculate amp_ff for weighting (if None, will init; otherwise in-place).
                    self.amp_ff = cp.abs(farfield, out=self.amp_ff)

            self.update_stats(self.flags["stat_groups"])

            # Decide whether to fix phase.
            if "Kim" in self.method:
                if "fixed_phase_efficiency" in self.flags:
                    stats = self.stats["stats"]
                    groups = tuple(stats.keys())
                    eff = stats[groups[-1]]["efficiency"][self.iter]
                    if eff > self.flags["fixed_phase_efficiency"]:
                        self.flags["fixed_phase"] = True

                if not "fixed_phase_iterations" in self.flags:
                    self.flags["fixed_phase_iterations"] = 20
                if self.iter > self.flags["fixed_phase_iterations"]:
                    self.flags["fixed_phase"] = True

            # Run step function and check termination conditions.
            if callback is not None and callback(self):
                break

            # Fix amplitude, potentially also fixing the phase.
            if (
                "fixed_phase" in self.flags
                and self.flags["fixed_phase"]
                and self.phase_ff is not None
            ):
                # Set the farfield to the stored phase and updated weights.
                cp.exp(1j * self.phase_ff, out=farfield)
                cp.multiply(farfield, self.weights, out=farfield)

                # Future: check this potentially-optimized method
                # farfield.fill(0)
                # mask = self.weights != 0
                # cp.exp(1j * self.phase_ff[mask], out=farfield[mask])
                # cp.multiply(farfield[mask], self.weights[mask], out=farfield[mask])
            else:
                # Set the farfield amplitude to the updated weights.
                cp.divide(farfield, cp.abs(farfield), out=farfield)
                cp.multiply(farfield, self.weights, out=farfield)
                cp.nan_to_num(farfield, copy=False, nan=0)

                # Future: check this potentially-optimized method
                # farfield.fill(0)
                # mask = self.weights != 0
                # cp.divide(farfield[mask], cp.abs(farfield[mask]), \
                #         out=farfield[mask], where=farfield!=0)
                # cp.multiply(farfield[mask], self.weights[mask], out=farfield[mask])

            # Move to nearfield.
            nearfield = cp.fft.ifft2(cp.fft.ifftshift(farfield), norm="ortho")

            # Grab the phase from the complex nearfield.
            # Use arctan2() directly instead of angle() for in-place operations.
            self.phase = cp.arctan2(
                nearfield.imag[i0:i1, i2:i3],
                nearfield.real[i0:i1, i2:i3],
                out=self.phase,
            )

            # Increment iteration.
            self.iter += 1

        # Update the final far-field
        nearfield.fill(0)
        nearfield[i0:i1, i2:i3] = self.amp * cp.exp(1j * self.phase)
        farfield = cp.fft.fftshift(cp.fft.fft2(nearfield, norm="ortho"))
        self.amp_ff = cp.abs(farfield)
        self.phase_ff = cp.angle(farfield)

    # User interactions: Changing the target and recovering the phase.
    def _update_target(self, new_target, reset_weights=False):
        """
        Change the target to something new. This method handles cleaning and normalization.

        Parameters
        ----------
        new_target : numpy.ndarray OR cupy.ndarray OR None
            If ``None``, sets the target to zero.
        reset_weights : bool
            Whether to overwrite ``weights`` with ``target``.
        """
        if new_target is None:
            self.target = cp.zeros(shape=self.shape, dtype=self.dtype)
        else:
            assert new_target.shape == self.shape, (
                "Target must be of appropriate shape. "
                "Initialize a new Hologram if a different shape is desired."
            )

            self.target = cp.abs(cp.array(new_target, dtype=self.dtype))
            self.target *= 1 / Hologram._norm(self.target)

        if reset_weights:
            self.weights = cp.copy(self.target)

    def update_target(self, new_target, reset_weights=False):
        """
        Allows the user to change the target to something new.
        Cleaning and normalization is handled.

        Parameters
        ----------
        new_target : array_like OR None
            New :attr:`target` to optimize towards. Should be of shape :attr:`shape`.
            If ``None``, :attr:`target` is zeroed (used internally, but probably should not
            be used by a user).
        reset_weights : bool
            Whether to update the :attr:`weights` to this new :attr:`target`.
        """
        self._update_target(new_target=new_target, reset_weights=reset_weights)

    def extract_phase(self):
        r"""
        Collects the current near-field phase from the GPU with :meth:`cupy.ndarray.get()`.
        Also shifts the :math:`[-\pi, \pi]` range of :meth:`numpy.arctan2()` to :math:`[0, 2\pi]`
        for faster writing to the SLM (see :meth:`~slmsuite.hardware.slms.slm.SLM.write()`).

        Returns
        -------
        numpy.ndarray
            Current near-field phase computed by GS.
        """
        if cp != np:
            return self.phase.get() + np.pi
        return self.phase + np.pi

    def extract_farfield(self):
        r"""
        Collects the current complex far-field from the GPU with :meth:`cupy.ndarray.get()`.

        Returns
        -------
        numpy.ndarray
            Current near-field phase computed by GS.
        """
        nearfield = toolbox.pad(self.amp * cp.exp(1j * self.phase), self.shape)
        farfield = cp.fft.fftshift(cp.fft.fft2(nearfield, norm="ortho"))

        if cp != np:
            return farfield.get()
        return farfield

    # Weighting
    def _update_weights_generic(self, weight_amp, feedback_amp, target_amp=None):
        """
        Helper function to process weight feedback according to the chosen weighting method.

        Caution
        ~~~~~~~
        ``weight_amp`` *is* modified in-place and ``feedback_amp`` *may be* modified in-place.

        Parameters
        ----------
        weight_amp : numpy.ndarray OR cupy.ndarray
            A :class:`~slmsuite.holography.SpotArray` instance containing locations
            where the feedback weight should be calculated.
        feedback_amp : numpy.ndarray OR cupy.ndarray
            Resulting amplitudes corresponding to ``weight_amp``.
            Should be the same size as ``weight_amp``.
        target_amp : numpy.ndarray OR cupy.ndarray OR None
            Necessary in the case where ``target_amp`` is not uniform, such that the weighting can
            properly be applied to bring the feedback closer to the target. If ``None``, is assumed
            to be uniform. Should be the same size as ``weight_amp``.
        method : str OR None
            Weighting method, see the method descriptions in :meth:`optimize()`.

        Returns
        -------
        numpy.ndarray OR cupy.ndarray
            The updated ``weight_amp``.
        """
        assert self.method[:4] == "WGS-", "For now, assume weighting is for WGS."
        method = self.method[4:]

        if target_amp is None:  # Uniform
            feedback_corrected = feedback_amp
        else:  # Non-uniform
            feedback_corrected = feedback_amp
            feedback_corrected *= 1 / Hologram._norm(feedback_amp)

            cp.divide(feedback_corrected, target_amp, out=feedback_corrected)

            cp.nan_to_num(feedback_corrected, copy=False, nan=1)

        if method == "Leonardo" or method == "Kim":
            if not "power" in self.flags:
                self.flags["power"] = 0.7

            # Leonardo uses amp.
            cp.power(feedback_corrected, -self.flags["power"], out=feedback_corrected)
            weight_amp *= feedback_corrected
        elif method == "Nogrette":
            if not "factor" in self.flags:
                self.flags["factor"] = 0.1

            # Taylor expand 1/(1-g(1-x)) -> 1 + g(1-x) + (g(1-x))^2 ~ 1 + g(1-x)
            feedback_corrected *= -(1 / cp.mean(feedback_corrected))
            feedback_corrected += 1
            feedback_corrected *= -self.flags["factor"]
            feedback_corrected += 1
            cp.reciprocal(feedback_corrected, out=feedback_corrected)

            weight_amp *= feedback_corrected
        else:
            raise RuntimeError(
                "Method "
                "{}"
                " not recognized by Hologram.optimize()".format(self.method)
            )

        cp.nan_to_num(weight_amp, copy=False, nan=0)

        # Normalize amp power, as methods may have broken power conservation.
        norm = Hologram._norm(weight_amp)
        weight_amp *= 1 / norm

        return weight_amp

    def _update_weights(self):
        """
        Change :attr:`weights` to optimize towards the :attr:`target` using feedback from
        :attr:`amp_ff`, the computed farfield amplitude. This function also updates stats.
        """
        feedback = self.flags["feedback"]

        if feedback == "computational":
            self._update_weights_generic(self.weights, self.amp_ff, self.target)

    # Statistics handling
    @staticmethod
    def _calculate_stats(
        feedback_amp, target_amp, mp=cp, efficiency_compensation=True, total=None
    ):
        """
        Helper function to analyze how close the feedback is to the target.

        Parameters
        ----------
        feedback_amp : numpy.ndarray OR cupy.ndarray
            Computational or measured result of holography.
        target_amp : numpy.ndarray OR cupy.ndarray
            Target of holography.
        mp : module
            This function is used by both :mod:`cupy` and :mod:`numpy`, so we have the option
            of either. Defaults to :mod:`cupy`.
        efficiency_compensation : bool
            Whether to scale the ``feedback`` based on the overlap with the ``target``.
            This is more accurate for images, but less accurate for SpotHolograms.
        """
        # Downgrade to numpy if necessary
        if isinstance(feedback_amp, np.ndarray) or isinstance(target_amp, np.ndarray):
            if not isinstance(feedback_amp, np.ndarray):
                feedback_amp = feedback_amp.get()

            if not isinstance(target_amp, np.ndarray):
                target_amp = target_amp.get()

            if total is not None:
                total = float(total)

            mp = np

        feedback_pwr = mp.square(feedback_amp)
        target_pwr = mp.square(target_amp)

        if total is not None:
            efficiency = float(mp.sum(feedback_pwr)) / total

        # Normalize.
        feedback_pwr_sum = mp.sum(feedback_pwr)
        feedback_pwr *= 1 / feedback_pwr_sum
        feedback_amp *= 1 / mp.sqrt(feedback_pwr_sum)

        target_pwr_sum = mp.sum(target_pwr)
        target_pwr *= 1 / target_pwr_sum
        target_amp *= 1 / mp.sqrt(target_pwr_sum)

        if total is None:
            # Efficiency overlap integral.
            efficiency = np.square(float(mp.sum(mp.multiply(target_amp, feedback_amp))))
            if efficiency_compensation:
                feedback_pwr *= 1 / efficiency

        # Make some helper lists; ignoring power where target is zero.
        mask = mp.nonzero(target_pwr)

        feedback_pwr_masked = feedback_pwr[mask]
        target_pwr_masked = target_pwr[mask]

        ratio_pwr = mp.divide(feedback_pwr_masked, target_pwr_masked)
        pwr_err = target_pwr_masked - feedback_pwr_masked

        # Compute the remaining stats.
        rmin = float(mp.amin(ratio_pwr))
        rmax = float(mp.amax(ratio_pwr))
        uniformity = 1 - (rmax - rmin) / (rmax + rmin)

        pkpk_err = float(mp.amax(pwr_err) - mp.amin(pwr_err))
        std_err = float(mp.std(pwr_err))

        return {
            "efficiency": efficiency,
            "uniformity": uniformity,
            "pkpk_err": pkpk_err,
            "std_err": std_err,
        }

    def _calculate_stats_computational(self, stats, stat_groups=[]):
        """
        Wrapped by :meth:`Hologram.update_stats()`.
        """
        if "computational" in stat_groups:
            stats["computational"] = self._calculate_stats(
                self.amp_ff, self.target, efficiency_compensation=False
            )

    def _update_stats_dictionary(self, stats):
        """
        Helper function to manage additions to the :attr:`stats`.

        Parameters
        ----------
        stats : dict of dicts
            Dictionary of groups, each group containing a dictionary of stats.
        """
        # Update methods
        M = len(self.stats["method"])
        diff = self.iter + 1 - M
        if diff > 0:  # Extend methods
            self.stats["method"].extend(["" for _ in range(diff)])
            M = self.iter + 1
        self.stats["method"][self.iter] = self.method  # Update method

        # Update flags
        flaglist = set(self.flags.keys()).union(set(self.stats["flags"].keys()))
        for flag in flaglist:
            # Extend flag
            if not flag in self.stats["flags"]:
                self.stats["flags"][flag] = [np.nan for _ in range(M)]
            else:
                diff = self.iter + 1 - len(self.stats["flags"][flag])
                if diff > 0:
                    self.stats["flags"][flag].extend([np.nan for _ in range(diff)])

            # Update flag
            if flag in self.flags:
                self.stats["flags"][flag][self.iter] = self.flags[flag]

        # Update stats
        grouplist = set(stats.keys()).union(set(self.stats["stats"].keys()))
        if len(grouplist) > 0:
            statlists = [set(stats[group].keys()) for group in stats.keys()]
            if len(self.stats["stats"].keys()) > 0:
                key = next(iter(self.stats["stats"]))
                statlists.append(set(self.stats["stats"][key].keys()))
            statlist = set.union(*statlists)

            for group in grouplist:
                # Check this group
                if not group in self.stats["stats"]:
                    self.stats["stats"][group] = {}

                if len(statlist) > 0:
                    for stat in statlist:
                        # Extend stat
                        if not stat in self.stats["stats"][group]:
                            self.stats["stats"][group][stat] = [
                                np.nan for _ in range(M)
                            ]
                        else:
                            diff = self.iter + 1 - len(self.stats["stats"][group][stat])
                            if diff > 0:
                                self.stats["stats"][group][stat].extend(
                                    [np.nan for _ in range(diff)]
                                )

                        # Update stat
                        if group in stats.keys():
                            if stat in stats[group].keys():
                                self.stats["stats"][group][stat][self.iter] = stats[group][
                                    stat
                                ]

    def update_stats(self, stat_groups=[]):
        """
        Calculate statistics corresponding to the desired ``stat_groups``.

        Parameters
        ----------
        stat_groups : list of str
            Which groups or types of statistics to analyze.
        """
        stats = {}

        self._calculate_stats_computational(stats, stat_groups)

        self._update_stats_dictionary(stats)

    # Visualization
    def plot_nearfield(self, title="", padded=False, normalize=False,
                       figsize=(8,4), cbar=False):
        """
        Plots the amplitude (left) and phase (right) of the nearfield (plane of the SLM).
        The amplitude is assumed (whether uniform, or experimentally computed) while the
        phase is the result of optimization.

        Parameters
        ----------
        title : str
            Title of the plots.
        padded : bool
            If ``True``, shows the full computational space of shape :attr:`shape`.
            Otherwise, shows the region at the center of the computational space of
            size :attr:`slm_shape`.
        normalize : bool
            Normalizes amplitude to unity if ``True``.
        figsize : tuple
            Size of the plot.
        cbar : bool
            Whether to add colorbars to the plots. Defaults to false.
        """
        fig, axs = plt.subplots(1, 2, constrained_layout=True, figsize=figsize)

        try:
            if isinstance(self.amp, float):
                amp = self.amp
            else:
                amp = self.amp.get()
            phase = self.phase.get()
        except:
            amp = self.amp
            phase = self.phase
        if normalize:
            amp /= np.amax(amp)

        if isinstance(amp, float):
            im_amp = axs[0].imshow(
                toolbox.pad(
                    amp * np.ones(self.slm_shape),
                    self.shape if padded else self.slm_shape,
                ),
                vmin=0,
                vmax=amp,
            )
        else:
            im_amp = axs[0].imshow(
                toolbox.pad(amp, self.shape if padded else self.slm_shape),
                vmin=0,
                vmax=np.amax(amp),
            )

        im_phase = axs[1].imshow(
            toolbox.pad(phase/np.pi, self.shape if padded else self.slm_shape),
            vmin=0,
            vmax=2,
            interpolation="none",
            cmap="twilight",
        )

        if len(title) > 0:
            title += ": "

        axs[0].set_title(title + "Amplitude")
        axs[1].set_title(title + "Phase")

        # Add colorbars if desired
        if cbar:
            fig.tight_layout(pad=4.0)
            cax = make_axes_locatable(axs[0]).append_axes('right', size='5%', pad=0.05)
            fig.colorbar(im_amp, cax=cax, orientation='vertical')
            cax = make_axes_locatable(axs[1]).append_axes('right', size='5%', pad=0.05)
            fig.colorbar(im_phase, cax=cax, orientation='vertical', format = r"%1.1f$\pi$")

        plt.show()
<<<<<<< HEAD

    def plot_farfield(self, title='', source=None, limits=None, basis="ij", CameraSLM=None,
=======
        
    def plot_farfield(self, title='', source=None, limits=None, units="knm", CameraSLM=None,
>>>>>>> 93845311
                      limit_padding=0.1, figsize=(8,4), cbar=False):
        """
        Plots an overview (left) and zoom (right) view of ``source``.

        Parameters
        ----------
        title : str
            Title of the plots.
        source : array_like OR None
            Should have shape equal to :attr:`shape`.
            If ``None``, defaults to :attr:`target`.
        limits : ((float, float), (float, float)) OR None
            :math:`x` and :math:`y` limits for the zoom plot.
            If None, ``limits`` are autocomputed as the smallest bounds
            that show all non-zero values (plus ``limit_padding``).
            Note that autocomputing on :attr:`target` will perform well,
            as zero values are set to actually be zero. However, doing so on
            computational or experimental outputs (e.g. :attr:`amp_ff`) will likely perform
            poorly, as values deviate slightly from zero and artificially expand the ``limits``.
<<<<<<< HEAD
        basis : str
            Coordinate basis for plots (see
=======
        units : str
            Far-field units for plots (see 
>>>>>>> 93845311
            :func:`~slmsuite.holography.toolbox.convert_blaze_vector` for options).
        CameraSLM : slmsuite.hardware.cameraslms.CameraSLM
            Contains experimental parameters needed to plot in various bases.
        limit_padding : float
            Fraction of the width and height to expand the limits by, only if
            the passed ``limits`` is ``None`` (autocompute).
        figsize : tuple
            Size of the plot.
        cbar : bool
            Whether to add colorbars to the plots. Defaults to false.

        Returns
        -------
        ((float, float), (float, float))
            Used ``limits``, which may be autocomputed. If autocomputed, the result will
            be integers.
        axs
            Set of axes for modifying plots
        """
        if source is None:
            source = self.target

            if len(title) == 0:
                title = "Target"

        try:
            npsource = cp.abs(source).get()
        except:
            npsource = np.abs(source)

        fig, axs = plt.subplots(1, 2, constrained_layout=True, figsize=figsize)

        if limits == None:
            # Determine the bounds of the zoom region, padded by 20%
            limits = []
            binary = npsource > 0

            for a in [0, 1]:
                collapsed = np.where(np.any(binary, axis=a))  # Collapse the other axis
                limit = np.array([np.amin(collapsed), np.amax(collapsed)])

                padding = int(np.diff(limit) * limit_padding)
                limit += np.array([-padding, padding])

                limit = np.clip(limit, 0, self.shape[a])

                limits.append(limit)

        # Plot the full target, blurred so single pixels are visible in low res
        b = 2 * int(max(self.shape) / 500) + 1  # Future: fix arbitrary
        full = axs[0].imshow(cv2.GaussianBlur(npsource, (b, b), 0))
        if len(title) > 0:
            title += ": "
        axs[0].set_title(title + "Full")

        # Zoom in on our spots in a second plot
        b = 2*int(np.diff(limits[0])/500) + 1  # Future: fix arbitrary
        zoom_data = npsource[np.ix_(np.arange(limits[1][0]-1, limits[1][1]+2),
                                    np.arange(limits[0][0]-1, limits[0][1]+2))]
        zoom = axs[1].imshow(cv2.GaussianBlur(zoom_data, (b, b), 0),
                             extent=[limits[0][0]-1, limits[0][1]+1,
                                     limits[1][0]+1,limits[1][1]-1])
        axs[1].set_title(title + "Zoom")
        # Red border (to match red zoom box applied below in "full" img)
        for spine in ["top", "bottom", "right", "left"]:
            axs[1].spines[spine].set_color("r")
            axs[1].spines[spine].set_linewidth(1.5)

        # Helper fxn: calculate extent for the given units
        def rebase(img, to_units):
            ext_nm = img.get_extent()
            ext_min = np.squeeze(toolbox.convert_blaze_vector([ext_nm[0],ext_nm[-1]],
                                 from_units="knm", to_units=to_units,
                                 slm=CameraSLM.slm, shape=npsource.shape))
            ext_max = np.squeeze(toolbox.convert_blaze_vector([ext_nm[1],ext_nm[2]],
                                 from_units="knm", to_units=to_units,
                                 slm=CameraSLM.slm, shape=npsource.shape))
            img.set_extent([ext_min[0],ext_max[0],ext_max[1],ext_min[1]])
            return

        # Scale and label plots depending on units
        if units == "knm":
            fig.supxlabel('$n$'); fig.supylabel('$m$')
        elif CameraSLM is None:
            raise Exception("Must include CameraSLM object for plotting in bases other than ``knm``!")
        else:
            rebase(full,units); rebase(zoom,units)
            loc = np.where(units==np.array(BLAZE_UNITS))[0][0]
            fig.supxlabel(BLAZE_LABELS[loc][0]); fig.supylabel(BLAZE_LABELS[loc][1])

        # Bonus: Plot a red rectangle to show the extents of the zoom region
        extent = zoom.get_extent()
        rect = plt.Rectangle(
            extent[::2],
            np.diff(extent[0:2])[0],
            np.diff(extent[2:])[0],
            ec="r",
            fc="none",
        )
        axs[0].add_patch(rect)

        # If cam_points is defined (i.e. is a FeedbackHologram),
        # plot a yellow rectangle for the extents of the camera
        # TODO: needs to be implemented if plotting in bases other than knm..
        try:
            axs[0].plot(
                self.cam_points[0],
                self.cam_points[1],
                c="y",
            )
            axs[0].annotate(
                "Camera FoV",
                (
                    np.mean(self.cam_points[0, :4]),
                    np.max(self.cam_points[1, :4])
                ),
                c="y", size="small", ha="center", va="top"
            )
        except:
            pass

        # Add colorbar if desired
        if cbar:
            cax = make_axes_locatable(axs[1]).append_axes('right', size='5%', pad=0.05)
            fig.colorbar(full, cax=cax, orientation='vertical')

        plt.show()

        return axs, limits

    def plot_stats(self, stats_dict=None):
        """
        Plots the statistics contained in the given dictionary.

        Parameters
        ----------
        stats_dict : dict OR None
            If ``None``, defaults to :attr:`stats`.
        """
        if stats_dict is None:
            stats_dict = self.stats

        _, ax = plt.subplots(1, 1)

        # solid, densely dashed, sparesely dotted, densely dotted
        linestyles = ["solid", (0, (5, 1)), (0, (1, 2)), (0, (1, 1))]
        stats = ["efficiency", "uniformity", "pkpk_err", "std_err"]
        legendstats = ["inefficiency", "nonuniformity", "pkpk_err", "std_err"]
        niter = np.arange(0, len(stats_dict["method"]))

        stat_keys = stats_dict["stats"].keys()
        assert len(stat_keys) <= 10, "Not enough default colors to describe all modes."

        lines = []
        color_num = 0

        for stat_key in stat_keys:
            stat_group = stats_dict["stats"][stat_key]

            color = "C" + str(color_num)
            color_num += 1

            for i in range(len(stats)):
                # Invert the stats if it is efficiency or uniformity.
                y = stat_group[stats[i]]
                if i < 2:
                    y = 1 - np.array(y)

                line = ax.semilogy(niter, y, c=color, ls=linestyles[i])[0]

                if i == 0:  # Remember the solid lines for the legend.
                    lines.append(line)

        # Make the linestyle legend.
        # Inspired from https://stackoverflow.com/a/46214879
        dummy_lines = []
        for i in range(len(stats)):
            dummy_lines.append(ax.plot([], [], c="black", ls=linestyles[i])[0])
        legend1 = plt.legend(dummy_lines, legendstats, loc="center right")

        # Make the color legend.
        plt.legend(lines, stat_keys, loc="center left")

        # Add the linestyle legend back in and show.
        ax.add_artist(legend1)
        plt.show()

    # Other helper functions
    @staticmethod
    def set_mempool(device=0, size=None, fraction=None):
        """
        Helper function to set the cupy memory pool size. See [8]_.

        References
        ----------

        .. [8] https://docs.cupy.dev/en/stable/reference/generated/cupy.cuda.MemoryPool.html#cupy.cuda.MemoryPool

        Parameters
        ----------
        device : int
            Which GPU to set the limit on. Passed to :meth:`cupy.cuda.Device()`.
        size : int
            Desired number of bytes in the pool. Passed to :meth:`cupy.cuda.MemoryPool.set_limit()`.
        fraction : float
            Fraction of availible memory to use. Passed to :meth:`cupy.cuda.MemoryPool.set_limit()`.
        """
        mempool = cp.get_default_memory_pool()

        with cp.cuda.Device(device):
            mempool.set_limit(size=size, fraction=fraction)

            print(
                "cupy memory pool limit set to {} GB...".format(
                    mempool.get_limit() / (1024.0 ** 3)
                )
            )

    @staticmethod
    def _norm(matrix):
        r"""
        Computes the root of the sum of squares of the given ``matrix``. Implements:

        .. math:: \sqrt{\iint |\vec{E}|^2}

        Parameters
        ----------
        matrix : numpy.ndarray OR cupy.ndarray
            Data, potentially complex.

        Returns
        -------
        float
            The result.
        """
        if cp.iscomplexobj(matrix):
            return cp.sqrt(cp.sum(cp.square(cp.abs(matrix))))
        else:
            return cp.sqrt(cp.sum(cp.square(matrix)))


class FeedbackHologram(Hologram):
    """
    Experimental holography aided by camera feedback.
    Contains mechanisms for hologram positioning and camera feedback aided by a
    :class:`~slmsuite.hardware.cameraslms.FourierSLM`.

    Attributes
    ----------
    cameraslm : slmsuite.hardware.cameraslms.FourierSLM OR None
        A hologram with experimental feedback needs access to an SLM and camera.
        If None, no feedback is applied (mostly defaults to :class:`Hologram`).
    cam_shape : (int, int)
        Shape of the camera in the meaning of :meth:`numpy.shape()`.
    cam_points : numpy.ndarray
        Array containing points corresponding to the corners of the camera in the SLM's k-space.
        First point is repeated at the end for easy plotting.
    target_ij :  array_like OR None
        Target in the ``"ij"`` (camera) basis. Of same ``shape`` as the camera in
        :attr:`cameraslm`.  Counterpart to :attr:`target` which is in the ``"knm"``
        (computational k-space) basis.
    img_ij, img_knm
        Cached feedback image in the
        ``"ij"`` (raw camera) basis or
        ``"knm"`` (transformed to computational k-space) basis.
        Measured with :meth:`.measure()`.
    """

    def __init__(self, shape, target_ij=None, cameraslm=None, **kwargs):
        """
        Initializes a hologram with camera feedback.

        Parameters
        ----------
        shape : (int, int)
            Computational shape of the SLM. See :meth:`.Hologram.__init__()`.
        target_ij : array_like OR None
            See :attr:`target_ij`. Should only be ``None`` if the :attr:`target`
            will be generated by other means (see :class:`SpotHologram`), so the
            user should generally provide an array.
        cameraslm : slmsuite.hardware.cameraslms.FourierSLM OR slmsuite.hardware.slms.SLM OR None
            Provides access to experimental feedback.
            If an :class:`slmsuite.hardware.slms.SLM` is passed, this is set to `None`,
            but the information contained in the SLM is passed to the superclass :class:`.Hologram`.
            See :attr:`cameraslm`.
        """
        # Use the Hologram construtor to initialize self.target with proper shape,
        # pass other arguments (esp. slm_shape).
        self.cameraslm = cameraslm
        if self.cameraslm is not None:
            # Determine camera size in SLM-space.
            try:
                amp = self.cameraslm.slm.measured_amplitude
                slm_shape = self.cameraslm.slm.shape
            except:
                # See if an SLM was passed.
                try:
                    amp = self.cameraslm.measured_amplitude
                    slm_shape = self.cameraslm.shape

                    # We don't have access to all the calibration stuff, so don't
                    # confuse the rest of the init/etc.
                    self.cameraslm = None
                except:
                    raise ValueError("Expected a CameraSLM or SLM to be passed to cameraslm.")

        else:
            amp = None
            slm_shape = None

        if not "slm_shape" in kwargs:
            kwargs["slm_shape"] = slm_shape

        super().__init__(target=shape, amp=amp, **kwargs)

        self.img_ij = None
        self.img_knm = None
        if target_ij is None:
            self.target_ij = None
        else:
            self.target_ij = target_ij.astype(self.dtype)

        if (
            self.cameraslm is not None
            and self.cameraslm.fourier_calibration is not None
        ):
            # Transform the target, if it is provided.
            if target_ij is not None:
                self.update_target(target_ij, reset_weights=True)

            cam_shape = self.cameraslm.cam.shape

            ll = [0, 0]
            lr = [0, cam_shape[0] - 1]
            ur = [cam_shape[1] - 1, cam_shape[0] - 1]
            ul = [cam_shape[1] - 1, 0]

            points_ij = toolbox.format_2vectors(np.vstack((ll, lr, ur, ul, ll)).T)
            points_kxy = self.cameraslm.ijcam_to_kxyslm(points_ij)
            self.cam_points = toolbox.convert_blaze_vector(
                points_kxy, "kxy", "knm", slm=self.cameraslm.slm, shape=self.shape
            )
            self.cam_shape = cam_shape
        else:
            self.cam_points = None
            self.cam_shape = None

    def ijcam_to_knmslm(self, img, out=None, blur_ij=None):
        """
        Convert an image in the camera domain to computational SLM k-space using, in part, the
        affine transformation stored in a cameraslm's Fourier calibration.

        Note
        ~~~~
        This includes two transformations:

         - The affine transformation ``"ij"`` -> ``"kxy"`` (camera pixels to normalized k-space).
         - The scaling ``"kxy"`` -> ``"knm"`` (normalized k-space to computational k-space pixels).

        Note
        ~~~~
        Future optimizations might include default blurring of the ``image`` or ``target``,
        along with different interpolation ``order`` (see :meth:`scipy.ndimage.affine_transform()`).

        Parameters
        ----------
        img : numpy.ndarray OR cupy.ndarray
            Image to transform. This should be the same shape as images returned by the camera.
        output : numpy.ndarray OR cupy.ndarray OR None
            If ``output`` is not ``None``, this array will be used to write the memory in-place.

        Returns
        -------
        numpy.ndarray OR cupy.ndarray
            Image transformed into ``"knm"`` space.
        """
        assert self.cameraslm is not None
        assert self.cameraslm.fourier_calibration is not None

        # First transformation.
        conversion = (
            toolbox.convert_blaze_vector(
                (1, 1), "knm", "kxy", slm=self.cameraslm.slm, shape=self.shape
            ) -
            toolbox.convert_blaze_vector(
                (0, 0), "knm", "kxy", slm=self.cameraslm.slm, shape=self.shape
            )
        )
        M1 = np.diag(np.squeeze(conversion))
        b1 = -toolbox.format_2vectors(np.flip(np.squeeze(self.shape)) / 2)

        # Second transformation.
        M2 = self.cameraslm.fourier_calibration["M"]
        b2 = self.cameraslm.fourier_calibration["b"] - np.matmul(
            M2, self.cameraslm.fourier_calibration["a"]
        )

        # Composite transformation (along with xy -> yx).
        M = cp.array(np.matmul(M2, M1).T)
        b = cp.array(np.flip(np.matmul(np.matmul(M2, M1), b1) + b2))

        # See if the user wants to blur.
        if blur_ij is None:
            if "blur_ij" in self.flags:
                blur_ij = self.flags["blur_ij"]
            else:
                blur_ij = 0

        # Future: use cp_gaussian_filter; was having trouble with this.
        if blur_ij > 0:
            img = sp_gaussian_filter(img, (blur_ij, blur_ij), output=img, truncate=2)

        cp_img = cp.array(img.astype(self.dtype))
        cp.abs(cp_img, out=cp_img)

        # Perform affine.
        target = cp_affine_transform(
            input=cp_img,
            matrix=M,
            offset=b,
            output_shape=self.shape,
            output=out,
            mode="constant",
            cval=0,
        )

        # Filter the image. Future: fix.
        # target = cp_gaussian_filter1d(target, blur, axis=0, output=target, truncate=2)
        # target = cp_gaussian_filter1d(target, blur, axis=1, output=target, truncate=2)

        target = cp.abs(target, out=target)
        target *= 1 / Hologram._norm(target)

        return target

    def update_target(self, new_target, reset_weights=False):
        self.ijcam_to_knmslm(new_target, out=self.target)

        if reset_weights:
            cp.copyto(self.weights, self.target)

    def measure(self, basis="ij"):
        """
        Method to request a measurement to occur. If :attr:`img_ij` is ``None``,
        then a new image will be grabbed from the camera (this is done automatically in
        algorithms).

        Parameters
        ----------
        basis : str
            The cached image to be sure to fill with new data.
            Can be ``"ij"`` or ``"knm"``.

             - If ``"knm"``, then :attr:`img_ij` and :attr:`img_knm` are filled.
             - If ``"ij"``, then :attr:`img_ij` is filled, and :attr:`img_knm` is ignored.

            This is useful to avoid (expensive) transfromation from the ``"ij"`` to the
            ``"knm"`` basis if :attr:`img_knm` is not needed.
        """
        if self.img_ij is None:
            self.cameraslm.slm.write(self.extract_phase(), settle=True)
            self.cameraslm.cam.flush()
            self.img_ij = self.cameraslm.cam.get_image()

            if basis == "knm":  # Compute the knm basis image.
                self.img_knm = self.ijcam_to_knmslm(self.img_ij, out=self.img_knm)
                cp.sqrt(self.img_knm, out=self.img_knm)
            else:  # The old image is outdated, erase it. Future: memory concerns?
                self.img_knm = None

            self.img_ij = np.sqrt(
                self.img_ij
            )  # Don't load to the GPU if not neccesary.
        elif basis == "knm":
            if self.img_knm is None:
                self.ijcam_to_knmslm(np.square(self.img_ij), out=self.img_knm)
                cp.sqrt(self.img_knm, out=self.img_knm)

    # TODO: add this.
    def refine_offset(self, img, basis="kxy"):
        """
        **(NotImplemented)**
        Hones the position of the image to the desired target to compensate for
        Fourier calibration imperfections.

        Parameters
        ----------
        img : numpy.ndarray
            Image measured by the camera.
        basis : str
            The correction can be in any of the following bases:
            - ``"ij"`` changes the pixel that the spot is expected at,
            - ``"kxy"`` or ``"knm"`` changes the k-vector which the SLM targets.
            Defaults to ``"kxy"`` if ``None``.

        Returns
        -------
        numpy.ndarray
            Euclidian pixel error in the ``"ij"`` basis for each spot.
        """

        raise NotImplementedError()

    def _update_weights(self):
        """
        Change :attr:`weights` to optimize towards the :attr:`target` using feedback from
        :attr:`amp_ff`, the computed farfield amplitude. This function also updates stats.
        """
        feedback = self.flags["feedback"]

        if feedback == "computational":
            self._update_weights_generic(self.weights, self.amp_ff, self.target)
        elif feedback == "experimental":
            self.measure("knm")  # Make sure data is there.
            self._update_weights_generic(self.weights, self.img_knm, self.target)

    def _calculate_stats_experimental(self, stats, stat_groups=[]):
        """
        Wrapped by :meth:`FeedbackHologram.update_stats()`.
        """
        if "experimental_knm" in stat_groups:
            self.measure("knm")  # Make sure data is there.
            stats["experimental_knm"] = self._calculate_stats(
                self.img_knm, self.target, efficiency_compensation=True
            )
        if "experimental_ij" in stat_groups or "experimental" in stat_groups:
            self.measure("ij")  # Make sure data is there.
            stats["experimental_ij"] = self._calculate_stats(
                self.img_ij.astype(self.dtype),
                self.target_ij,
                mp=np,
                efficiency_compensation=True,
            )

    def update_stats(self, stat_groups=[]):
        """
        Calculate statistics corresponding to the desired ``stat_groups``.

        Parameters
        ----------
        stat_groups : list of str
            Which groups or types of statistics to analyze.
        """
        stats = {}

        self._calculate_stats_computational(stats, stat_groups)
        self._calculate_stats_experimental(stats, stat_groups)

        self._update_stats_dictionary(stats)


class SpotHologram(FeedbackHologram):
    """
    Holography optimized for the generation of optical focal arrays.

    Is a subclass of :class:`FeedbackHologram`, but falls back to non-camera-feedback
    routines if :attr:`cameraslm` is not passed.

    Attributes
    ----------
    spot_knm, spot_kxy, spot_ij : array_lik of float OR None
        Stored vectors with shape ``(2, N)`` in the style of
        :meth:`~slmsuite.holography.toolbox.format_2vectors()`.
        These vectors are floats.
        The subscript refers to the basis of the vectors, the transformations between
        which are autocomputed.
        If necessary transformations do not exist, :attr:`spot_ij` is set to ``None``.
    spot_knm_rounded : array_like of int
        :attr:`spot_knm` rounded to nearest integers (indices).
        These vectors are integers.
        This is necessary because
        GS algorithms operate on a pixel grid, and the target for each spot in a
        :class:`SpotHologram` is a single pixel (index).
    spot_kxy_rounded, spot_ij_rounded : array_like of float
        Once :attr:`spot_knm_rounded` is rounded, the original :attr:`spot_kxy`
        and :attr:`spot_ij` are no longer accurate. Transformations are again used
        to backcompute the positons in the ``"ij"`` and ``"kxy"`` bases corresponding
        to the true computational location of a given spot.
        These vectors are floats.
    spot_amp : array_like of float
        The target amplitude for each spot.
        Must have length corresponding to the number of spots.
        For instance, the user can request dimmer or brighter spots.
    """

    def __init__(
        self, shape, spot_vectors, basis="knm", spot_amp=None, cameraslm=None, **kwargs
    ):
        """
        Initializes a :class:`SpotHologram` targeting given spots at ``spot_vectors``.

        Parameters
        ----------
        shape : (int, int)
            Computational shape of the SLM. See :meth:`.Hologram.__init__()`.
        spot_vectors : array_like
            Spot position vectors with shape ``(2, N)`` in the style of
            :meth:`~slmsuite.holography.toolbox.format_2vectors()`.
        basis : str
            The spots can be in any of the following bases:

            - ``"ij"`` for camera coordinates (pixels),
            - ``"kxy"`` for centered normalized SLM k-space (radians).
            - ``"knm"`` for computational SLM k-space (pixels).

            Defaults to ``"knm"`` if ``None``.
        spot_amp : array_like OR None
            The amplitude to target for each spot.
            See :attr:`SpotHologram.spot_amp`.
            If ``None``, all spots are assumed to have the same amplitude.
            Normalization is performed automatically; the user is not required to normalize.
        cameraslm : slmsuite.hardware.cameraslms.FourierSLM OR None
            If the ``"ij"`` basis is chosen, and/or if the user wants to make use of camera
            feedback, a cameraslm must be provided.
        **kwargs
            Passed to :meth:`.FeedbackHologram.__init__()`.
        """
        vectors = toolbox.format_2vectors(spot_vectors)

        if spot_amp is not None:
            assert np.shape(vectors)[1] == len(
                spot_amp.ravel()
            ), "spot_amp must have the same length as the provided spots."

        # Handle the basis.
        if (
            basis is None or basis == "knm"
        ):  # Computational Fourier space of SLM, zero-centered
            self.spot_knm = vectors

            if cameraslm is not None:
                self.spot_kxy = toolbox.convert_blaze_vector(
                    self.spot_knm, "knm", "kxy", cameraslm.slm, shape
                )

                if cameraslm.fourier_calibration is not None:
                    self.spot_ij = cameraslm.kxyslm_to_ijcam(self.spot_kxy)
                else:
                    self.spot_ij = None
            else:
                self.spot_kxy = None
                self.spot_ij = None
        elif basis == "kxy":  # Normalized units
            assert cameraslm is not None, "We need an cameraslm to interpret ij."

            self.spot_kxy = vectors

            try:
                self.spot_ij = cameraslm.kxyslm_to_ijcam(vectors)
            except:  # This is okay for non-feedback GS, so we don't error.
                self.spot_ij = None

            self.spot_knm = toolbox.convert_blaze_vector(
                self.spot_kxy, "kxy", "knm", cameraslm.slm, shape
            )
        elif basis == "ij":  # Pixel on the camera
            assert cameraslm is not None, "We need an cameraslm to interpret ij."
            assert cameraslm.fourier_calibration is not None, (
                "We need an cameraslm with "
                "fourier-calibrated kxyslm_to_ijcam and ijcam_to_kxyslm transforms "
                "to interpret ij."
            )

            self.spot_ij = vectors
            self.spot_kxy = cameraslm.ijcam_to_kxyslm(vectors)
            self.spot_knm = toolbox.convert_blaze_vector(
                self.spot_kxy, "kxy", "knm", cameraslm.slm, shape
            )
        else:
            raise Exception("Unrecognized basis '{}'.".format(basis))

        # Check to make sure spots are within relevant camera and SLM shapes.
        if (
            np.any(self.spot_knm[0] < 0) or
            np.any(self.spot_knm[1] < 0) or
            np.any(self.spot_knm[0] > shape[1]-1) or
            np.any(self.spot_knm[1] > shape[0]-1)
        ):
            raise ValueError("Spots outside SLM computational space bounds!")

        if self.spot_ij is not None:
            cam_shape = cameraslm.cam.shape

            # Calculate the width of the integration region for the spot.
            # Currently bounded between a width of 3 and 15, but maybe this
            # should be opened up to the user.
            psf = 2 * int(toolbox.smallest_distance(self.spot_ij) / 2) + 1
            if psf < 3:
                psf = 3
            if psf > 15:
                psf = 15

            if (
                np.any(self.spot_ij[0] < psf / 2)
                or np.any(self.spot_ij[0] >= cam_shape[1] - psf / 2)
                or np.any(self.spot_ij[1] < psf / 2)
                or np.any(self.spot_ij[1] >= cam_shape[0] - psf / 2)
            ):
                raise ValueError("Spots outside camera bounds!")

            self.psf = psf
        else:
            self.psf = None

        # Parse spot_amp.
        if spot_amp is None:
            self.spot_amp = np.ones_like(vectors[0])
        else:
            self.spot_amp = spot_amp.ravel()

        # Initialize target/etc.
        super().__init__(shape, target_ij=None, cameraslm=cameraslm, **kwargs)

        # Fill the target with data.
        self.update_target(reset_weights=True)

    @staticmethod
    def make_rectangular_array(
        shape,
        array_shape,
        array_pitch,
        array_center=None,
        basis="knm",
        orientation_check=False,
        **kwargs
    ):
        """
        Helper function to initialize a rectangular 2D array of spots, with certain size and pitch.

        Note
        ~~~~
        The array can be in SLM k-space coordinates or in camera pixel coordinates, depending upon
        the choice of ``basis``. For the ``"ij"`` basis, ``cameraslm`` must be included as one
        of the ``kwargs``. See :meth:`__init__()` for more ``basis`` information.

        Important
        ~~~~~~~~~
        Spot positions will be rounded to the grid of computational k-space ``"knm"``,
        to create the target image (of finite size) that algorithms optimize towards.
        Choose ``array_pitch`` and ``array_center`` carefully to avoid undesired pitch
        non-uniformity caused by this rounding.

        Parameters
        ----------
        shape : (int, int)
            Computational shape of the SLM. See :meth:`.SpotHologram.__init__()`.
        array_shape : (int, int) OR int
            The size of the rectangular array in number of spots ``(NX, NY)``.
            If a single N is given, assume ``(N, N)``.
        array_pitch : (float, float) OR float
            The spacing between spots in the x and y directions in kxy coordinates.
            If a single pitch is given, assume ``(pitch, pitch)``.
        array_center : (float, float) OR None
            The shift of the center of the spot array from the zeroth order.
            ``(kx, ky)`` form.
            Always defaults to the position of the zeroth order, converted into the
            relevant basis:

             - If ``"knm"``, this is ``shape/2``.
             - If ``"kxy"``, this is ``(0,0)``.
             - If ``"ij"``, this is the pixel position of the zeroth order on the camera.

        basis : str
            See :meth:`__init__()`.
        orientation_check : bool
            Whether to delete the last two points to check for parity.
        **kwargs
            Any other arguments are passed to :meth:`__init__()`.
        """
        # Parse size and pitch.
        if isinstance(array_shape, (int, float)):
            array_shape = (int(array_shape), int(array_shape))
        if isinstance(array_pitch, (int, float)):
            array_pitch = (array_pitch, array_pitch)

        # Determine array_center default.
        if array_center is None:
            if basis == "knm":
                array_center = (shape[0] / 2.0, shape[1] / 2.0)
            elif basis == "kxy":
                array_center = (0, 0)
            elif basis == "ij":
                assert "cameraslm" in kwargs, "We need an cameraslm to interpret ij."
                cameraslm = kwargs["cameraslm"]
                assert cameraslm is not None, "We need an cameraslm to interpret ij."
                assert cameraslm.fourier_calibration is not None, (
                    "We need an cameraslm with "
                    "fourier-calibrated kxyslm_to_ijcam and ijcam_to_kxyslm transforms "
                    "to interpret ij."
                )

                array_center = toolbox.convert_blaze_vector(
                    (0, 0), "kxy", "ij", cameraslm.slm
                )

        # Make the grid edges.
        x_edge = (np.arange(array_shape[0]) - (array_shape[0] - 1) / 2)
        x_edge = x_edge * array_pitch[0] + array_center[0]
        y_edge = (np.arange(array_shape[1]) - (array_shape[1] - 1) / 2)
        y_edge = y_edge * array_pitch[1] + array_center[1]

        # Make the grid lists.
        x_grid, y_grid = np.meshgrid(x_edge, y_edge, sparse=False, indexing="xy")
        x_list, y_list = x_grid.ravel(), y_grid.ravel()

        # Delete the last two points if desired and valid.
        if orientation_check and len(x_list) > 2:
            x_list = x_list[:-2]
            y_list = y_list[:-2]

        vectors = np.vstack((x_list, y_list))

        # Return a new SpotHologram.
        return SpotHologram(shape, vectors, basis=basis, spot_amp=None, **kwargs)

    def _update_target_spots(self, reset_weights=False, plot=False):
        """
        Wrapped by :meth:`SpotHologram.update_target()`.
        """
        # Erase previous target in-place. Future: Optimize speed if positions haven't shifted?
        self.target.fill(0)

        self.spot_knm_rounded = np.around(self.spot_knm.astype(np.float))
        self.spot_knm_rounded = self.spot_knm_rounded.astype(np.int)

        if self.cameraslm is not None:
            self.spot_kxy_rounded = toolbox.convert_blaze_vector(
                self.spot_knm_rounded,
                "knm",
                "kxy",
                self.cameraslm.slm,
                self.shape,
            )

            if self.cameraslm.fourier_calibration is not None:
                self.spot_ij_rounded = self.cameraslm.kxyslm_to_ijcam(
                    self.spot_kxy_rounded
                )
            else:
                self.spot_ij_rounded = None
        else:
            self.spot_kxy_rounded = None
            self.spot_ij_rounded = None

        self.target[
            self.spot_knm_rounded[1, :], self.spot_knm_rounded[0, :]
        ] = self.spot_amp
        self.target /= Hologram._norm(self.target)

        if reset_weights:
            cp.copyto(self.weights, self.target)

        if plot:
            self.plot_target()

    def update_target(self, reset_weights=False, plot=False):
        """
        From the spot locations stored in :attr:`spot_knm`, update the target pattern.

        Note
        ~~~~
        If there's a cameraslm, updates the :attr:`spot_ij_rounded` attribute
        corresponding to where pixels in the k-space where actually placed (due to rounding
        to integers, stored in :attr:`spot_knm_rounded`), rather the
        idealized floats :attr:`spot_knm`.

        Note
        ~~~~
        The :attr:`target` and :attr:`weights` matrices are modified in-place for speed,
        unlike :class:`.Hologram` or :class:`.FeedbackHologram` which make new matrices.
        This is because spot positions are expected to be corrected using :meth:`correct_spots()`.

        Parameters
        ----------
        reset_weights : bool
            Whether to rest the :attr:`weights` to this new :attr:`target`.
        plot : bool
            Whether to enable debug plotting to see the positions of the spots relative to the
            shape of the camera and slm.
        """
        self._update_target_spots(reset_weights=reset_weights, plot=plot)

    # TODO: add this.
    def refine_offset(self, img, basis="kxy"):
        """
        **(Untested)**
        Hones the positions of the spots to the desired targets to compensate for
        Fourier calibration imperfections.

        Parameters
        ----------
        img : numpy.ndarray
            Image measured by the camera.
        basis : str
            The correction can be in any of the following bases:
            - ``"ij"`` changes the pixel that the spot is expected at,
            - ``"kxy"``, ``"knm"`` changes the k-vector which the SLM targets.
            Defaults to ``"kxy"`` if ``None``.

        Returns
        -------
        numpy.ndarray
            Euclidian pixel error in the ``"ij"`` basis for each spot.
        """
        # Take regions around each point from the given image.
        regions = analysis.take(
            img, self.spot_ij, self.psf, centered=True, integrate=False
        )

        # Filter the images, but not the stack.
        blur = 2 * int(self.psf / 8) + 1
        sp_gaussian_filter1d(regions, blur, axis=1, output=regions)
        sp_gaussian_filter1d(regions, blur, axis=2, output=regions)

        shift_x = np.argmax(np.amax(regions, axis=1, keepdims=True), axis=2)
        shift_y = np.argmax(np.amax(regions, axis=2, keepdims=True), axis=1)

        shift_x -= (self.psf - 1) / 2
        shift_y -= (self.psf - 1) / 2

        shift_vector = np.vstack(shift_x, shift_y)
        shift_error = np.sqrt(np.square(shift_x) + np.square(shift_y))

        if (
            basis is None or basis == "kxy" or basis == "knm"
        ):  # Don't modify any camera spots.
            self.spot_kxy = self.spot_kxy_rounded - self.cameraslm.ijcam_to_kxyslm(
                shift_vector
            )
            self.spot_knm = toolbox.convert_blaze_vector(
                self.spot_kxy, "kxy", "knm", self.cameraslm.slm, self.shape
            )
            self.update_target()
        elif basis == "ij":  # Don't modify any k-vectors.
            self.spot_ij = self.spot_ij - shift_vector
        else:
            raise Exception("Unrecognized basis '{}'.".format(basis))

        return shift_error

    def _update_weights(self):
        """
        Change :attr:`weights` to optimize towards the :attr:`target` using feedback from
        :attr:`amp_ff`, the computed farfield amplitude. This function also updates stats.
        """
        feedback = self.flags["feedback"]

        if feedback == "computational":
            self._update_weights_generic(self.weights, self.amp_ff, self.target)
        elif feedback == "experimental-spot":
            self.measure(basis="ij")

            feedback = analysis.take(
                self.img_ij, self.spot_ij, self.psf, centered=True, integrate=True
            )

            self._update_weights_generic(
                self.weights[self.spot_knm_rounded[1, :], self.spot_knm_rounded[0, :]],
                feedback,
                self.spot_amp,
            )

    def _calculate_stats_spots(self, stats, stat_groups=[]):
        """
        Wrapped by :meth:`SpotHologram.update_stats()`.
        """
        if "computational_spot" in stat_groups:
            total = cp.sum(cp.square(self.amp_ff))
            stats["computational_spot"] = self._calculate_stats(
                self.amp_ff[self.spot_knm_rounded[1, :], self.spot_knm_rounded[0, :]],
                self.spot_amp,
                efficiency_compensation=False,
                total=total,
            )
        if "experimental_spot" in stat_groups:
            self.measure(basis="ij")

            feedback = analysis.take(
                self.img_ij, self.spot_ij, self.psf, centered=True, integrate=True
            )

            total = cp.sum(self.img_ij)

            stats["experimental_spot"] = self._calculate_stats(
                np.sqrt(feedback),
                self.spot_amp,
                mp=np,
                efficiency_compensation=False,
                total=total,
            )

    def update_stats(self, stat_groups=[]):
        """
        Calculate statistics corresponding to the desired ``stat_groups``.

        Parameters
        ----------
        stat_groups : list of str
            Which groups or types of statistics to analyze.
        """
        stats = {}

        self._calculate_stats_computational(stats, stat_groups)
        self._calculate_stats_experimental(stats, stat_groups)
        self._calculate_stats_spots(stats, stat_groups)

        self._update_stats_dictionary(stats)<|MERGE_RESOLUTION|>--- conflicted
+++ resolved
@@ -387,7 +387,7 @@
                 pixels = slm_range / precision
             elif precision_basis == "kxy":
                 pixels = fs / precision
-                
+
             # Raise to the nearest greater power of 2.
             pixels = np.power(2, int(np.ceil(np.log2(pixels))))
             precision_shape = (pixels, pixels)
@@ -1087,13 +1087,8 @@
             fig.colorbar(im_phase, cax=cax, orientation='vertical', format = r"%1.1f$\pi$")
 
         plt.show()
-<<<<<<< HEAD
-
-    def plot_farfield(self, title='', source=None, limits=None, basis="ij", CameraSLM=None,
-=======
-        
+
     def plot_farfield(self, title='', source=None, limits=None, units="knm", CameraSLM=None,
->>>>>>> 93845311
                       limit_padding=0.1, figsize=(8,4), cbar=False):
         """
         Plots an overview (left) and zoom (right) view of ``source``.
@@ -1113,13 +1108,8 @@
             as zero values are set to actually be zero. However, doing so on
             computational or experimental outputs (e.g. :attr:`amp_ff`) will likely perform
             poorly, as values deviate slightly from zero and artificially expand the ``limits``.
-<<<<<<< HEAD
-        basis : str
-            Coordinate basis for plots (see
-=======
         units : str
-            Far-field units for plots (see 
->>>>>>> 93845311
+            Far-field units for plots (see
             :func:`~slmsuite.holography.toolbox.convert_blaze_vector` for options).
         CameraSLM : slmsuite.hardware.cameraslms.CameraSLM
             Contains experimental parameters needed to plot in various bases.
