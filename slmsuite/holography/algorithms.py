"""
GPU-accelerated holography algorithms.

This module is currently focused on Gerchberg-Saxton (GS) iterative Fourier transform
phase retrieval algorithms [1]_ via the :class:`~slmsuite.holography.algorithms.Hologram` class;
however, support for complex holography and other algorithms (e.g. gradient descent algorithms [2]_)
is also planned. Additionally, so-called Weighted Gerchberg-Saxton (WGS) algorithms for hologram
generation with or without closed-loop camera feedback are supported, especially for
the generation of optical focus arrays [3]_, a subset of general image formation.

Tip
~~~
This module makes use of the GPU-accelerated computing library :mod:`cupy` [4]_.
If :mod:`cupy` is not supported, then :mod:`numpy` is used as a fallback, though
CPU alone is significantly slower. Using :mod:`cupy` is highly encouraged.

Important
~~~~~~~~~
This package uses a number of bases or coordinate spaces. Some coordinate spaces are
directly used by the user (most often the camera basis ``"ij"`` used for feedback).
Other bases are less often used directly, but are important to how holograms are
optimized under the hood (esp. ``"knm"``, the coordinate space of optimization).

.. list-table:: Bases used in :mod:`slmsuite`.
   :widths: 25 75
   :header-rows: 1

   * - Basis
     - Meaning
   * - ``"ij"``
     - Pixel basis of the camera. Centered at ``cam.shape/2``.
   * - ``"kxy"``
     - Normalized (floating point) basis of the SLM's k-space. Centered at ``(0,0)``.
   * - ``"knm"``
     - Pixel basis of the SLM's computational k-space.

References
----------
.. [1] R. W. Gerchberg and W. O. Saxton, "A Practical Algorithm for Determination
       of Phase from Image and Diffraction Plane Pictures," Optik 35, (1972).
.. [2] J. R. Fienup, "Phase retrieval algorithms: a comparison," Appl. Opt. 21, (1982).
.. [3] D. Kim, et al., "Large-scale uniform optical focus array generation with a
       phase spatial light modulator," Opt. Lett. 44, (2019).
.. [4] https://github.com/cupy/cupy/
"""
import matplotlib.pyplot as plt
from mpl_toolkits.axes_grid1 import make_axes_locatable
import cv2
from tqdm import tqdm
import warnings
import pprint

# Import numpy and scipy dependencies.
import numpy as np
import scipy.fft as spfft
from scipy.ndimage import gaussian_filter1d as sp_gaussian_filter1d
from scipy.ndimage import affine_transform as sp_affine_transform
from scipy.ndimage import gaussian_filter as sp_gaussian_filter

# Try to import cupy, but revert to base numpy/scipy upon ImportError.
try:
    import cupy as cp
    import cupyx.scipy.fft as cpfft
    from cupyx.scipy.ndimage import gaussian_filter1d as cp_gaussian_filter1d
    from cupyx.scipy.ndimage import gaussian_filter as cp_gaussian_filter
    from cupyx.scipy.ndimage import affine_transform as cp_affine_transform
except ImportError:
    cp = np
    cpfft = spfft
    cp_gaussian_filter1d = sp_gaussian_filter1d
    cp_gaussian_filter = sp_gaussian_filter
    cp_affine_transform = sp_affine_transform
    print("cupy not installed. Using numpy.")

# Import helper functions
from slmsuite.holography import analysis, toolbox
from slmsuite.misc.math import REAL_TYPES

# List of algorithms and default parameters
# See algorithm documentation for parameter definitions.
# Tip: In general, decreasing the feedback exponent (from 1) improves
#      stability at the cost of slower convergence. The default (0.9)
#      is an empirically derived value for a reasonable tradeoff.
ALGORITHM_DEFAULTS = {
    "GS":             {"feedback" : ""},    # No feedback for bare GS
    "WGS-Leonardo" :  {"feedback" : "computational",
                        "feedback_exponent" : 0.9},
    "WGS-Kim" :       {"feedback" : "computational",
                        "fix_phase_efficiency" : None,
                        "fix_phase_iteration" : 5,
                        "feedback_exponent" : 0.9},
    "WGS-Nogrette" :  {"feedback" : "computational",
                        "factor":0.1}
}

class Hologram:
    r"""
    Phase retrieval methods applied to holography.
    See :meth:`.optimize()` for available methods for hologram optimization.

    Tip
    ~~~
    The Fourier domain (kxy) of an SLM with shape :attr:`slm_shape` also has the shape
    :attr:`slm_shape` under FFT. However, the extents of this domain correspond to the edges
    of the farfield (:math:`\pm\frac{\lambda}{2\Delta x}` radians, where :math:`\Delta x`
    is the SLM pixel pitch). This means that resolution of the farfield
    :math:`\pm\frac{\lambda}{2N_x\Delta x}` can be quite poor with small :math:`N_x`.
    The solution is to zero-pad the SLM shape
    --- artificially increasing the width :math:`N_x` and height
    :math:`N_y` even though the extent of the non-zero data remains the same ---
    and thus enhance the resolution of the farfield.
    In practice, padding is accomplished by passing a :attr:`shape` or
    :attr:`target` of appropriate shape (see constructor :meth:`.__init__()` and subclasses),
    potentially with the aid of the static helper function :meth:`.calculate_padded_shape()`.

    Note
    ~~~~
    :attr:`target`, :attr:`weights`, :attr:`phase_ff`, and :attr:`amp_ff` are all
    matrices of shape :attr:`shape`. To save memory, the matrices :attr:`phase` and :attr:`amp`
    are stored with the (smaller, but not strictly smaller) shape :attr:`slm_shape`.
    Also to save memory, :attr:`phase_ff` and :attr:`amp_ff` are set to ``None`` on construction,
    and only initialized if they need to be used. Any additions should check for ``None``.

    Tip
    ~~~
    Due to SLM inefficiency, undiffracted light will be present at the center of the :attr:`target`.
    This is called the zeroth order diffraction peak. To avoid this peak, consider shifting
    the data contained in :attr:`target` away from the center.

    Attributes
    ----------
    slm_shape : (int, int)
        The shape of the **near-field** device producing the hologram in the **far-field**.
        This is important to record because
        certain optimizations and calibrations depend on it. If multiple of :attr:`slm_shape`,
        :attr:`phase`, or :attr:`amp` are not ``None``, the shapes must agree. If all are
        ``None``, then the shape of the :attr:`target` is used instead
        (:attr:`slm_shape` == :attr:`shape`).
    phase : numpy.ndarray OR cupy.ndarray
        **Near-field** phase pattern to optimize.
        Initialized to with :meth:`random.default_rng().uniform()` by default (``None``).
        This is of shape :attr:`slm_shape`
        and (during optimization) padded to shape :attr:`shape`.
    amp : numpy.ndarray OR cupy.ndarray
        **Near-field** source amplitude pattern (i.e. image-space constraints).
        Uniform illumination is assumed by default (``None``).
        This is of shape :attr:`slm_shape`
        and (during optimization) padded to shape :attr:`shape`.
    shape : (int, int)
        The shape of the computational space in the **near-field** and **far-field**.
        Corresponds to the the ``"knm"`` basis in the **far-field**.
        This often differs from :attr:`slm_shape` due to padding of the **near-field**.
    target : numpy.ndarray OR cupy.ndarray
        Desired **far-field** amplitude in the ``"knm"`` basis. The goal of optimization.
        This is of shape :attr:`shape`.
    weights : numpy.ndarray OR cupy.ndarray
        The mutable **far-field** amplitude in the ``"knm"`` basis used in GS.
        Starts as :attr:`target` but may be modified by weighted feedback in WGS.
        This is of shape :attr:`shape`.
    phase_ff : numpy.ndarray OR cupy.ndarray OR None
        Algorithm-constrained **far-field** phase in the ``"knm"`` basis. Stored for certain computational algorithms.
        (see :meth:`~slmsuite.holography.algorithms.Hologram.GS`).
        This is of shape :attr:`shape`.
    amp_ff : numpy.ndarray OR cupy.ndarray OR None
        **Far-field** amplitude in the ``"knm"`` basis.
        Used for comparing this, the computational result, with the :attr:`target`.
        This is of shape :attr:`shape`.
    dtype : type
        Datatype for stored **near-** and **far-field** arrays, which are **all real**.
        Some internal variables are complex. The complex numbers
        follow :mod:`numpy` type promotion [5]_. Complex datatypes are derived from ``dtype``:

         - ``float32`` -> ``complex64`` (assumed by default)
         - ``float64`` -> ``complex128``

        ``float16`` is *not* recommended for ``dtype`` because ``complex32`` is not
        implemented by :mod:`numpy`.
    iter : int
        Tracks the current iteration number.
    method : str
        Remembers the name of the last-used optimization method. The method used for each
        iteration is stored in ``stats``.
    flags : dict
        Helper flags to store custom persistent variables for optimization.
        These flags are generally changed by passing as a ``kwarg`` to
        :meth:`~slmsuite.holography.algorithms.Hologram.optimize()`.
        Contains the following keys:

         - ``"method"`` : ``str``
            Stores the method used for optimization.
            See :meth:`~slmsuite.holography.algorithms.Hologram.optimize()`.
         - ``"fixed_phase"`` : ``bool``
            Fixes the far-field phase as mandated by certain weighted algorithms
            (see :meth:`~slmsuite.holography.algorithms.Hologram.GS()`).
         - ``"feedback"`` : ``str``
            Stores the values passed to
            :meth:`~slmsuite.holography.algorithms.Hologram.optimize()`.
         - ``"stat_groups"`` : ``list of str``
            Stores the values passed to
            :meth:`~slmsuite.holography.algorithms.Hologram.optimize()`.
         - ``"blur_ij"`` : ``float``
            See :meth:`~slmsuite.holography.algorithms.FeedbackHologram.ijcam_to_knmslm()`.
         - Other user-defined flags.

    stats : dict
        Dictionary of useful statistics. data is stored in lists, with indices corresponding
        to each iteration. Contains:

         - ``"methods"`` : ``list of str``
            Method used for each iteration.
         - ``"flags"`` : ``dict of lists``
            Each key corresponds to a flag that was used at least once. If it is ``np.nan``
            on a given iteration, then it was undefined at that point (update functions
            keep track of all this).
         - ``"stats"`` : ``dict of dicts of lists``
            Same format as ``"flags"``, except with another layer of hierarchy corresponding
            to the source of the given stats. This is to differentiate standard deviations
            computed computationally and experimentally.

        See :meth:`.update_stats()` and :meth:`.plot_stats()`.

    References
    ----------
    .. [5] https://numpy.org/doc/stable/reference/routines.fft.html#type-promotion
    """

    def __init__(self, target, amp=None, phase=None, slm_shape=None, dtype=np.float32):
        r"""
        Initialize datastructures for optimization.
        When :mod:`cupy` is enabled, arrays are initialized on the GPU as :mod:`cupy` arrays:
        take care to use class methods to access these parameters instead of editing
        them directly, as :mod:`cupy` arrays behave slightly differently than numpy arrays in
        some cases.

        Parameters additional to class attributes are described below:

        Parameters
        ----------
        target : array_like OR (int, int)
            Target to optimize to. The user can also pass a shape, and this constructor
            will create an empty target of all zeros.
            :meth:`.calculate_padded_shape()` can be of particular help for calculating the
            shape that will produce desired results (in terms of precision, etc).
        amp : array_like OR None
            The near-field amplitude. See :attr:`amp`. Of shape :attr:`slm_shape`.
        phase : array_like OR None
            The near-field initial phase.
            See :attr:`phase`. :attr:`phase` should only be passed if the user wants to
            precondition the optimization. Of shape :attr:`slm_shape`.
        slm_shape : (int, int) OR slmsuite.hardware.FourierSLM OR slmsuite.hardware.slms.SLM OR None
            The shape of the near-field of the SLM.
            Optionally, as a quality of life feature, the user can pass a
            :class:`slmsuite.hardware.FourierSLM` or
            :class:`slmsuite.hardware.slms.SLM` instead,
            and ``slm_shape`` (and ``amp`` if it is ``None``) are populated from this.
            If ``None``, tries to use the shape of ``amp`` or ``phase``, but if these
            are not present, defaults to :attr:`shape` (which is usually determined by ``target``).
        dtype : type
            See :attr:`dtype`; type to use for stored arrays.
        """
        # 1) Parse inputs
        # Parse target and create shape.
        if len(target) == 2:  # (int, int) was passed.
            self.shape = target
            target = None
        else:
            self.shape = target.shape

        # Warn the user about powers of two.
        # TODO: @tpr0p thinks that in most modern FFTs they are fast if
        # products of the first few primes, not necessarily powers of 2.
        if any(np.log2(self.shape) != np.round(np.log2(self.shape))):
            print(
                "Warning: Hologram target shape {} is not a power of 2; consider using "
                ".calculate_padded_shape() to pad to powers of 2 and speed up "
                "FFT computation.".format(self.shape)
            )

        # 1.5) Determine the shape of the SLM. We have three sources of this shape, which are
        # optional to pass, but must be self-consistant if passed:
        # a) The shape of the nearfield amplitude
        # b) The shape of the seed nearfield phase
        # c) slm_shape itself (which is set to the shape of a passed SLM, if given).
        # If no parameter is passed, these shapes are set to (nan, nan) to prepare for a
        # vote (next section).

        # Option a
        if amp is None:
            amp_shape = (np.nan, np.nan)
        else:
            amp_shape = amp.shape

        # Option b
        if phase is None:
            phase_shape = (np.nan, np.nan)
        else:
            phase_shape = phase.shape

        # Option c
        if slm_shape is None:
            slm_shape = (np.nan, np.nan)
        else:
            try:        # Check if slm_shape is a CameraSLM.
                if amp is None:
                    amp = slm_shape.slm.measured_amplitude
                slm_shape = slm_shape.slm.shape
            except:
                try:    # Check if slm_shape is an SLM
                    if amp is None:
                        amp = slm_shape.measured_amplitude
                    slm_shape = slm_shape.shape
                except: # (int, int) case
                    pass

            if len(slm_shape) != 2:
                slm_shape = (np.nan, np.nan)

        # 1.5) [cont] We now have a few options for what the shape of the SLM could be.
        # Parse these to validate consistency.
        stack = np.vstack((amp_shape, phase_shape, slm_shape))
        # TODO: This error checking is jank. These assertions fail
        # without error messages.
        if np.all(np.isnan(stack)):
            self.slm_shape = self.shape
        else:
            self.slm_shape = np.around(np.nanmean(stack, axis=0)).astype(int)

            if amp is not None:
                assert np.all(self.slm_shape == np.array(amp_shape))
            if phase is not None:
                assert np.all(self.slm_shape == np.array(phase_shape))
            if slm_shape is not None:
                assert np.all(self.slm_shape == np.array(slm_shape))

            self.slm_shape = tuple(self.slm_shape)

        # 2) Initialize variables.
        # Save the data type.
        self.dtype = dtype

        # Initialize and normalize near-field amplitude
        if amp is None:     # Uniform amplitude by default (scalar).
            self.amp = 1 / np.sqrt(np.prod(self.slm_shape))
        else:               # Otherwise, initialize and normalize.
            self.amp = cp.array(amp, dtype=dtype)
            self.amp *= 1 / Hologram._norm(self.amp)

        # Initialize near-field phase
        if phase is None:   # reset() will set to random phase.
            self.phase = None
        else:               # Initialize to provided phase.
            self.phase = cp.array(phase, dtype=dtype)

        # Initialize target. reset() will handle weights.
        self._update_target(target, reset_weights=False)

        # Initialize everything else inside reset.
        self.reset(reset_phase=False)

    def reset(self, reset_phase=True):
        r"""
        Resets the hologram to a random state. Does not restore the preconditioned ``phase``
        that may have been passed to the constructor. Also uses the current ``target``
        rather than the ``target`` that may have been passed to the constructor (e.g.
        includes :meth:`.refine_offset()` changes, etc).
        """
        if self.phase is None or reset_phase:
            # Reset phase to random.
            if cp == np:  # numpy does not support `dtype=`
                rng = np.random.default_rng()
                self.phase = rng.uniform(-np.pi, np.pi, self.slm_shape).astype(self.dtype)
            else:
                self.phase = cp.random.uniform(
                    -np.pi, np.pi, self.slm_shape, dtype=self.dtype
                )

        # Reset weights.
        self.weights = cp.copy(self.target)

        # Reset vars.
        self.iter = 0
        self.method = ""
        self.flags = {}
        self.stats = {"method": [], "flags": {}, "stats": {}}

        # Reset farfield storage.
        self.amp_ff = None
        self.phase_ff = None

    # Initialization helper
    @staticmethod
    def calculate_padded_shape(
        slm_shape,
        padding_order=1,
        square_padding=True,
        precision=np.inf,
        precision_basis="kxy",
    ):
        """
        Helper function to calculate the shape of the computational space.
        For a given base ``slm_shape``, pads to the user's requirements.
        If the user chooses multiple requirements, the largest
        dimensions for the shape are selected.
        By default, pads to the smallest square power of two.

        Parameters
        ----------
        slm_shape : (int, int) OR slmsuite.hardware.FourierSLM
            The original shape of the SLM. The user can pass a
            :class:`slmsuite.hardware.FourierSLM` instead, and should pass this
            when using the ``precision`` parameter.
        padding_order : int
            Scales to the ``padding_order``th closest greater power of 2.
            A ``padding_order`` of zero does nothing.
        square_padding : bool
            If ``True``, sets both shape dimensions to the largest of the two
            dimensions that would otherwise be returned.
        precision : float
            Returns the shape that produces a computational k-space with resolution smaller
            than ``precision``. The default, infinity, requests a padded shape larger
            than zero, so ``padding_order`` will dominate.
        precision_basis : str
            Basis for the precision. Can be ``"ij"`` (camera) or ``"kxy"`` (normalized blaze).

        Returns
        -------
        (int, int)
            Shape of the computational space which satisfies the above requirements.
        """
        # TODO: Add a setting to make pad based on available memory.
        cameraslm = None
        if hasattr(slm_shape, "slm"):
            cameraslm = slm_shape
            slm_shape = cameraslm.slm.shape

        if np.isfinite(precision) and cameraslm is not None:
            dpixel = np.amin([cameraslm.slm.dx, cameraslm.slm.dy])
            fs = 1 / dpixel  # Sampling frequency

            if precision_basis == "ij":
                slm_range = np.amax(cameraslm.kxyslm_to_ijcam([fs, fs]))
                pixels = slm_range / precision
            elif precision_basis == "kxy":
                pixels = fs / precision

            # Raise to the nearest greater power of 2.
            pixels = np.power(2, int(np.ceil(np.log2(pixels))))
            precision_shape = (pixels, pixels)
        elif np.isfinite(precision):
            raise Exception("Must pass a CameraSLM object to slm_shape to implement precision calculations!")
        else:
            precision_shape = slm_shape

        if padding_order > 0:
            padding_shape = np.power(
                2, np.ceil(np.log2(slm_shape)) + padding_order - 1
            ).astype(int)
        else:
            padding_shape = slm_shape

        shape = tuple(np.amax(np.vstack((precision_shape, padding_shape)), axis=0))

        if square_padding:
            largest = np.amax(shape)
            shape = (largest, largest)

        return shape

    # Core optimization function.
    def optimize(
        self,
        method="GS",
        maxiter=20,
        verbose=True,
        callback=None,
        feedback=None,
        stat_groups=[],
        **kwargs
    ):
        r"""
        Optimizers to solve the "phase problem": approximating the near-field phase that
        transforms a known near-field source amplitude to a desired near-field
        target amplitude.
        Supported optimization methods include:

        - Gerchberg-Saxton (GS) phase retrieval.

            ``'GS'`` [1]_
              Implemented using fast Fourier transforms, potentially GPU-accelerated.

        - Weighted Gerchberg-Saxton (WGS) phase retrieval algorithms of various flavors.
          Improves the uniformity of GS-computed focus arrays using weighting methods and
          techniques from literature. The ``method`` keywords are:

            ``'WGS-Leonardo'`` [6]_

              Original WGS algorithm. Weights the target
              amplitudes by the ratio of mean amplitude to computed amplitude, which
              amplifies weak spots while attenuating strong spots. Uses the following
              weighting function:

              .. math:: \mathcal{W} = \mathcal{W}\left(\frac{\mathcal{T}}{\mathcal{F}}\right)^p

              where :math:`\mathcal{W}`, :math:`\mathcal{T}`, and :math:`\mathcal{F}`
              are the weight amplitudes,
              target (goal) amplitudes, and
              feedback (measured) amplitudes,
<<<<<<< HEAD
              and :math:`p` is the power passed as ``"power"`` in
=======
              and :math:`p` is the power passed as ``"feedback_exponent"`` in
>>>>>>> 304ab126
              :attr:`~slmsuite.holography.algorithms.Hologram.flags` (see ``kwargs``).
              The power :math:`p` defaults to .9 if not passed. In general, smaller
              :math:`p` will lead to slower yet more stable optimization.

            ``'WGS-Kim'`` [3]_

              Improves the convergence of `Leonardo` by fixing the far-field
              phase strictly after a desired number of iterations
              specified by ``"fix_phase_iteration"``
              or after exceeding a desired efficiency
              (fraction of far-field energy at the desired points)
              specified by ``"fix_phase_efficiency"``

            ``'WGS-Nogrette'`` [7]_

              Weights target intensities by a tunable gain factor.

              .. math:: \mathcal{W} = \mathcal{W}/\left(1 - f\left(1 - \mathcal{F}/\mathcal{T}\right)\right)

              where :math:`f` is the gain factor passed as ``"feedback_factor"`` in
              :attr:`~slmsuite.holography.algorithms.Hologram.flags` (see ``kwargs``).
              The factor :math:`f` defaults to .1 if not passed.

              Note that while Nogrette et al compares powers, this implementation
              compares amplitudes for speed. These are identical to first order.

        Note
        ~~~~
        This function uses a parameter naming convention borrowed from
        :meth:`scipy.optimize.minimize()` and other functions in
        :mod:`scipy.optimize`. The parameters ``method``, ``maxiter``, and ``callback``
        have the same functionality as the equivalently-named parameters in
        :meth:`scipy.optimize.minimize()`.

        Parameters
        ----------
        method : str
            Optimization method to use. See the list of optimization methods above.
        maxiter : int
            Number of iterations to optimize before terminating.
        verbose : bool OR int
            Whether to display :mod:`tqdm` progress bars.
            These bars are also not displayed for ``maxiter <= 1``.
            If ``verbose`` is greater than 1, then flags are printed as a preamble.
        callback : callable OR None
            Same functionality as the equivalently-named parameter in
            :meth:`scipy.optimize.minimize()`. ``callback`` must accept a Hologram
            or Hologram subclass as the single argument. If ``callback`` returns
            ``True``, then the optimization exits. Ignored if ``None``.
        feedback : str or None
            Type of feedback requested. For non-subclasses of :class:`Hologram`, this can only
            be ``"computational"`` feedback.
            When using WGS, defaults to ``"computational"`` if empty.
        **kwargs : dict, optional
            Various weight keywords and values to pass depending on the weight method.
            See method keywords below. These are passed into :attr:`flags`.

        References
        ----------
        .. [1] R. W. Gerchberg and W. O. Saxton, "A Practical Algorithm for Determination
            of Phase from Image and Diffraction Plane Pictures," Optik 35, (1972).
        .. [3] D. Kim, et al., "Large-scale uniform optical focus array generation with a
            phase spatial light modulator," Opt. Lett. 44, (2019).
        .. [6] R. Di Leonardo, F. Ianni, and G. Ruocco, "Computer generation of
               optimal holograms for optical trap arrays," Opt. Express 15, (2007).
        .. [7] F. Nogrette et al., "Single-Atom Trapping in Holographic 2D Arrays
               of Microtraps with Arbitrary Geometries" Phys. Rev. X 4, (2014).
        """

        # Check and record method.
        methods = list(ALGORITHM_DEFAULTS.keys())
        assert (
            method in methods
        ), "Unrecognized method '{}'. Valid methods include [{}]".format(method, methods)
        self.method = method

        # Parse flags: empty old, load defaults, then update
        if feedback is not None:
            kwargs["feedback"] = feedback

        self.flags = {}
        self.flags = ALGORITHM_DEFAULTS[method].copy()
        for flag in kwargs:
            if flag in list(ALGORITHM_DEFAULTS[method].keys()):
                self.flags[flag] = kwargs[flag]
            else:
                warnings.warn("Warning: unexpected flag '{}' supplied to '{}'!".format(flag, method))

        # Add in non-defaulted flags
        self.flags["stat_groups"] = stat_groups
        self.flags["fixed_phase"] = False

        # Print the optimization flags
        if verbose > 1:
            print("Optimizing with '{}' using the following method-specific flags:".format(self.method))
            pprint.pprint({
                key:value for (key, value) in self.flags.items()
                if key in ALGORITHM_DEFAULTS[method]
            })
            print("", end="", flush=True)   # Prevent tqdm conflicts.

        # Iterations to process.
        iterations = range(maxiter)

        # Decide whether to use a tqdm progress bar. Don't use a bar for maxiter == 1.
        if verbose and maxiter > 1:
            iterations = tqdm(iterations)

        # Switch between methods
        if "GS" in method:
            self.GS(iterations, callback)

    # Optimization methods (currently only GS-type is supported)
    def GS(self, iterations, callback):
        """
        GPU-accelerated Gerchberg-Saxton (GS) iterative phase retrieval.

        Solves the "phase problem": approximates the near-field phase that
        transforms a known near-field source amplitude to a known near-field
        target amplitude.

        Caution
        ~~~~~~~
        This function should be called through :meth:`.optimize()` and not called directly.

        Note
        ~~~~
        FFTs are **not** in-place in this algorithm. In both non-:mod:`cupy` and
        :mod:`cupy` implementations, :mod:`numpy.fft` does not support in-place
        operations.  However, :mod:`scipy.fft` does in both. In the future, we may move to the scipy
        implementation. However, neither :mod:`numpy` or :mod:`scipy` ``fftshift`` support
        in-place movement (for obvious reasons). For even faster computation, algorithms should
        consider **not shifting** the FTT result, and instead shifting measurement data / etc to
        this unshifted basis.

        Parameters
        ----------
        iterations : iterable
            Number of loop iterations to run. Is an iterable to pass a :mod:`tqdm` iterable.
        callback : callable OR None
            See :meth:`.optimize()`.
        """
<<<<<<< HEAD
        # TODO: in-place FFT
        # TODO: rename nearfield and farfield to both be "complex" to avoid hogging memory.
        # TODO: Sparse GPU matrices.
=======
        # FUTURE: in-place FFT
        # FUTURE: rename nearfield and farfield to use the same array to avoid hogging memory.
>>>>>>> 304ab126

        # Proxy to initialize nearfield with the correct shape and (complex) type.
        nearfield = cp.exp(1j * self.target)

        # Helper variables for speeding up source phase and amplitude fixing.
        (i0, i1, i2, i3) = toolbox.unpad(self.shape, self.slm_shape)

        for iter in iterations:
            # Fix the relevant part of the nearfield amplitude to the source amplitude.
            # Everything else is zero because power outside the SLM is assumed unreflected.
            # This is optimized for when shape is much larger than slm_shape.
            nearfield.fill(0)
            # TODO: @tpr0p suspects that indexing GPU arrays like this is slow.
            # It will probably be faster to keep the phase padded throughout
            # computation and elt-wise multiply the phase with a bitmask
            # to zero the padded region here.
            nearfield[i0:i1, i2:i3] = self.amp * cp.exp(1j * self.phase)
            # TODO: @tpr0p suggests fftshifting the weights rather than the
            # farfield profile since the weights are never modified in optimization.
            farfield = cp.fft.fftshift(cp.fft.fft2(nearfield, norm="ortho"))

<<<<<<< HEAD
            # Calculate amp_ff, if needed.
            if "computational" in self.flags["feedback"] or any(
                "computational" in grp for grp in self.flags["stat_groups"]
            ):
                # Calculate amp_ff for weighting (if None, will init; otherwise in-place).
                self.amp_ff = cp.abs(farfield, out=self.amp_ff)

            # Erase irrelevant images from the past loop.
            if hasattr(self, "img_ij"):
                self.img_ij = None

            # Weight, if desired. This function also updates stats.
            if "WGS" in self.method:
                self._update_weights()

                # Calculate amp_ff again, as _update_weights may have modified it.
                # This is to reduce memory use at the slight cost of performance.
                if "computational" in self.flags["feedback"] or any(
                    "computational" in grp for grp in self.flags["stat_groups"]
                ):
                    # Calculate amp_ff for weighting (if None, will init; otherwise in-place).
                    self.amp_ff = cp.abs(farfield, out=self.amp_ff)
                if "experimental" in self.flags["feedback"]:
                    pass

            self.update_stats(self.flags["stat_groups"])

            # Decide whether to fix phase.
            if "Kim" in self.method:
                if "fixed_phase_efficiency" in self.flags:
                    stats = self.stats["stats"]
                    groups = tuple(stats.keys())
                    eff = stats[groups[-1]]["efficiency"][self.iter]
                    if eff > self.flags["fixed_phase_efficiency"]:
                        self.flags["fixed_phase"] = True
                # TODO: tpr0p thinks that all of this flag checking doesn't
                # need to be executed every loop, and should be moved
                # outside the core optimization loop. this will also improve
                # readability.
                if not "fixed_phase_iterations" in self.flags:
                    self.flags["fixed_phase_iterations"] = 20
                if iter > self.flags["fixed_phase_iterations"]:
                    self.flags["fixed_phase"] = True
=======
            # Evaluate method-specific routines, stats, etc.
            # If you want to add new functionality to GS, do so here to keep the main loop clean.
            self._GS_farfield_routines(farfield, iter)
>>>>>>> 304ab126

            # Midloop: Run step function and check termination conditions.
            if callback is not None and callback(self):
                break

            # Fix amplitude, potentially also fixing the phase.
            # FUTURE: check optimized versions in git history.
            if ("fixed_phase" in self.flags and self.flags["fixed_phase"]):
                # Set the farfield to the stored phase and updated weights.
                cp.exp(1j * self.phase_ff, out=farfield)
                cp.multiply(farfield, self.weights, out=farfield)
<<<<<<< HEAD

                # FUTURE: check this potentially-optimized method
                # farfield.fill(0)
                # mask = self.weights != 0
                # cp.exp(1j * self.phase_ff[mask], out=farfield[mask])
                # cp.multiply(farfield[mask], self.weights[mask], out=farfield[mask])
=======
>>>>>>> 304ab126
            else:
                # Set the farfield amplitude to the updated weights.
                cp.divide(farfield, cp.abs(farfield), out=farfield)
                cp.multiply(farfield, self.weights, out=farfield)
                cp.nan_to_num(farfield, copy=False, nan=0)

<<<<<<< HEAD
                # FUTURE: check this potentially-optimized method
                # farfield.fill(0)
                # mask = self.weights != 0
                # cp.divide(farfield[mask], cp.abs(farfield[mask]), \
                #         out=farfield[mask], where=farfield!=0)
                # cp.multiply(farfield[mask], self.weights[mask], out=farfield[mask])

=======
>>>>>>> 304ab126
            # Move to nearfield.
            nearfield = cp.fft.ifft2(cp.fft.ifftshift(farfield), norm="ortho")

            # Grab the phase from the complex nearfield.
            # Use arctan2() directly instead of angle() for in-place operations (out=).
            self.phase = cp.arctan2(
                nearfield.imag[i0:i1, i2:i3],
                nearfield.real[i0:i1, i2:i3],
                out=self.phase,
            )

            # Increment iteration.
            self.iter += 1

        # Update the final far-field
        nearfield.fill(0)
        nearfield[i0:i1, i2:i3] = self.amp * cp.exp(1j * self.phase)
        farfield = cp.fft.fftshift(cp.fft.fft2(nearfield, norm="ortho"))
        self.amp_ff = cp.abs(farfield)
        self.phase_ff = cp.angle(farfield)

    def _GS_farfield_routines(self, farfield, iter):
        # Calculate amp_ff, if needed.
        if "computational" in self.flags["feedback"] or any(
            "computational" in grp for grp in self.flags["stat_groups"]
        ):
            # Calculate amp_ff for weighting (if None, will init; otherwise in-place).
            self.amp_ff = cp.abs(farfield, out=self.amp_ff)

        # Erase irrelevant images from the past loop.
        if hasattr(self, "img_ij"):
            self.img_ij = None

        # Update statistics
        self.update_stats(self.flags["stat_groups"])

        # Weight, if desired.
        if "WGS" in self.method:
            self._update_weights()

            # Calculate amp_ff again, as _update_weights may have modified it.
            # This is to reduce memory use at the slight cost of performance.
            if "computational" in self.flags["feedback"] or any(
                "computational" in grp for grp in self.flags["stat_groups"]
            ):
                # Calculate amp_ff for weighting (if None, will init; otherwise in-place).
                self.amp_ff = cp.abs(farfield, out=self.amp_ff)
            if "experimental" in self.flags["feedback"]:
                pass

            # Decide whether to fix phase.
            if "Kim" in self.method:
                was_not_fixed = not self.flags["fixed_phase"]

                if self.flags["fix_phase_efficiency"] is not None:
                    stats = self.stats["stats"]
                    groups = tuple(stats.keys())

                    assert len(stats) > 0, "Must track statistics to fix phase based on efficiency!"

                    eff = stats[groups[-1]]["efficiency"][self.iter]
                    if eff > self.flags["fix_phase_efficiency"]:
                        self.flags["fixed_phase"] = True
                if iter > self.flags["fix_phase_iteration"]:
                    self.flags["fixed_phase"] = True

                if self.flags["fixed_phase"] and self.phase_ff is None or was_not_fixed:
                    self.phase_ff = cp.angle(farfield)
            else:
                self.flags["fixed_phase"] = False

    # User interactions: Changing the target and recovering the phase.
    # TODO: Why are these two separate functions when they accept the same
    # arguments and do the same thing?
    def _update_target(self, new_target, reset_weights=False):
        """
        Change the target to something new. This method handles cleaning and normalization.

        Parameters
        ----------
        new_target : array_like OR None
            If ``None``, sets the target to zero. The ``None`` case is used internally
            by :class:`SpotHologram`.
        reset_weights : bool
            Whether to overwrite ``weights`` with ``target``.
        """
        if new_target is None:
            self.target = cp.zeros(shape=self.shape, dtype=self.dtype)
        else:
            assert new_target.shape == self.shape, (
                "Target must be of appropriate shape. "
                "Initialize a new Hologram if a different shape is desired."
            )

            self.target = cp.abs(cp.array(new_target, dtype=self.dtype))
            self.target *= 1 / Hologram._norm(self.target)

        if reset_weights:
            self.weights = cp.copy(self.target)

    def update_target(self, new_target, reset_weights=False):
        """
        Allows the user to change the target to something new.
        Cleaning and normalization is handled.

        Parameters
        ----------
        new_target : array_like OR None
            New :attr:`target` to optimize towards. Should be of shape :attr:`shape`.
            If ``None``, :attr:`target` is zeroed (used internally, but probably should not
            be used by a user).
        reset_weights : bool
            Whether to update the :attr:`weights` to this new :attr:`target`.
        """
        self._update_target(new_target=new_target, reset_weights=reset_weights)

    def extract_phase(self):
        r"""
        Collects the current near-field phase from the GPU with :meth:`cupy.ndarray.get()`.
        Also shifts the :math:`[-\pi, \pi]` range of :meth:`numpy.arctan2()` to :math:`[0, 2\pi]`
        for faster writing to the SLM (see :meth:`~slmsuite.hardware.slms.slm.SLM.write()`).

        Returns
        -------
        numpy.ndarray
            Current near-field phase computed by GS.
        """
        if cp != np:
            return self.phase.get() + np.pi
        return self.phase + np.pi

    def extract_farfield(self):
        r"""
        Collects the current complex far-field from the GPU with :meth:`cupy.ndarray.get()`.

        Returns
        -------
        numpy.ndarray
            Current near-field phase computed by GS.
        """
        nearfield = toolbox.pad(self.amp * cp.exp(1j * self.phase), self.shape)
        farfield = cp.fft.fftshift(cp.fft.fft2(nearfield, norm="ortho"))

        if cp != np:
            return farfield.get()
        return farfield

    # Weighting
    def _update_weights_generic(self, weight_amp, feedback_amp, target_amp=None):
        """
        Helper function to process weight feedback according to the chosen weighting method.

        Caution
        ~~~~~~~
        ``weight_amp`` *is* modified in-place and ``feedback_amp`` *may be* modified in-place.

        Parameters
        ----------
        weight_amp : numpy.ndarray OR cupy.ndarray
            A :class:`~slmsuite.holography.SpotArray` instance containing locations
            where the feedback weight should be calculated.
        feedback_amp : numpy.ndarray OR cupy.ndarray
            Resulting amplitudes corresponding to ``weight_amp``.
            Should be the same size as ``weight_amp``.
        target_amp : numpy.ndarray OR cupy.ndarray OR None
            Necessary in the case where ``target_amp`` is not uniform, such that the weighting can
            properly be applied to bring the feedback closer to the target. If ``None``, is assumed
            to be uniform. Should be the same size as ``weight_amp``.
        method : str OR None
            Weighting method, see the method descriptions in :meth:`optimize()`.

        Returns
        -------
        numpy.ndarray OR cupy.ndarray
            The updated ``weight_amp``.
        """
        assert self.method[:4] == "WGS-", "For now, assume weighting is for WGS."
        method = self.method[4:]

        # Parse feedback_amp
        if target_amp is None:  # Uniform
            feedback_corrected = cp.array(feedback_amp, dtype=self.dtype)
        else:  # Non-uniform
            feedback_corrected = cp.array(feedback_amp, dtype=self.dtype)
            feedback_corrected *= 1 / Hologram._norm(feedback_corrected)

            cp.divide(feedback_corrected, cp.array(target_amp), out=feedback_corrected)

            feedback_corrected[feedback_corrected > np.inf] = 0

            cp.nan_to_num(feedback_corrected, copy=False, nan=1)

        # Apply weighting
        if method == "Leonardo" or method == "Kim":
            cp.power(feedback_corrected, -self.flags["feedback_exponent"], out=feedback_corrected)
            weight_amp *= feedback_corrected
        elif method == "Nogrette":
            # Taylor expand 1/(1-g(1-x)) -> 1 + g(1-x) + (g(1-x))^2 ~ 1 + g(1-x)
            feedback_corrected *= -(1 / cp.mean(feedback_corrected))
            feedback_corrected += 1
            feedback_corrected *= -self.flags["feedback_factor"]
            feedback_corrected += 1
            cp.reciprocal(feedback_corrected, out=feedback_corrected)

            weight_amp *= feedback_corrected
        else:
            raise RuntimeError(
                "Method "
                "{}"
                " not recognized by Hologram.optimize()".format(self.method)
            )

        cp.nan_to_num(weight_amp, copy=False, nan=0)

        # Normalize amp power, as methods may have broken power conservation.
        norm = Hologram._norm(weight_amp)
        weight_amp *= 1 / norm

        return weight_amp

    def _update_weights(self):
        """
        Change :attr:`weights` to optimize towards the :attr:`target` using feedback from
        :attr:`amp_ff`, the computed farfield amplitude. This function also updates stats.
        """
        feedback = self.flags["feedback"]

        if feedback == "computational":
            self._update_weights_generic(self.weights, self.amp_ff, self.target)

    # Statistics handling
    @staticmethod
    def _calculate_stats(
        feedback_amp, target_amp, mp=cp, efficiency_compensation=True, total=None
    ):
        """
        Helper function to analyze how close the feedback is to the target.

        Parameters
        ----------
        feedback_amp : numpy.ndarray OR cupy.ndarray
            Computational or measured result of holography.
        target_amp : numpy.ndarray OR cupy.ndarray
            Target of holography.
        mp : module
            This function is used by both :mod:`cupy` and :mod:`numpy`, so we have the option
            of either. Defaults to :mod:`cupy`.
        efficiency_compensation : bool
            Whether to scale the ``feedback`` based on the overlap with the ``target``.
            This is more accurate for images, but less accurate for SpotHolograms.
        """
        # Downgrade to numpy if necessary
        if isinstance(feedback_amp, np.ndarray) or isinstance(target_amp, np.ndarray):
            if not isinstance(feedback_amp, np.ndarray):
                feedback_amp = feedback_amp.get()

            if not isinstance(target_amp, np.ndarray):
                target_amp = target_amp.get()

            if total is not None:
                total = float(total)

            mp = np

        feedback_pwr = mp.square(feedback_amp)
        target_pwr = mp.square(target_amp)

        if total is not None:
            efficiency = float(mp.sum(feedback_pwr)) / total

        # Normalize.
        feedback_pwr_sum = mp.sum(feedback_pwr)
        feedback_pwr *= 1 / feedback_pwr_sum
        feedback_amp *= 1 / mp.sqrt(feedback_pwr_sum)

        target_pwr_sum = mp.sum(target_pwr)
        target_pwr *= 1 / target_pwr_sum
        target_amp *= 1 / mp.sqrt(target_pwr_sum)

        if total is None:
            # Efficiency overlap integral.
            efficiency = np.square(float(mp.sum(mp.multiply(target_amp, feedback_amp))))
            if efficiency_compensation:
                feedback_pwr *= 1 / efficiency

        # Make some helper lists; ignoring power where target is zero.
        mask = mp.nonzero(target_pwr)

        feedback_pwr_masked = feedback_pwr[mask]
        target_pwr_masked = target_pwr[mask]

        ratio_pwr = mp.divide(feedback_pwr_masked, target_pwr_masked)
        pwr_err = target_pwr_masked - feedback_pwr_masked

        # Compute the remaining stats.
        rmin = float(mp.amin(ratio_pwr))
        rmax = float(mp.amax(ratio_pwr))
        uniformity = 1 - (rmax - rmin) / (rmax + rmin)

        pkpk_err = pwr_err.size * float(mp.amax(pwr_err) - mp.amin(pwr_err))
        std_err = pwr_err.size * float(mp.std(pwr_err))

        return {
            "efficiency": efficiency,
            "uniformity": uniformity,
            "pkpk_err": pkpk_err,
            "std_err": std_err,
        }

    def _calculate_stats_computational(self, stats, stat_groups=[]):
        """
        Wrapped by :meth:`Hologram.update_stats()`.
        """
        if "computational" in stat_groups:
            stats["computational"] = self._calculate_stats(
                self.amp_ff, self.target, efficiency_compensation=False
            )

    def _update_stats_dictionary(self, stats):
        """
        Helper function to manage additions to the :attr:`stats`.

        Parameters
        ----------
        stats : dict of dicts
            Dictionary of groups, each group containing a dictionary of stats.
        """
        # Update methods
        M = len(self.stats["method"])
        diff = self.iter + 1 - M
        if diff > 0:  # Extend methods
            self.stats["method"].extend(["" for _ in range(diff)])
            M = self.iter + 1
        self.stats["method"][self.iter] = self.method  # Update method

        # Update flags
        flaglist = set(self.flags.keys()).union(set(self.stats["flags"].keys()))
        for flag in flaglist:
            # Extend flag
            if not flag in self.stats["flags"]:
                self.stats["flags"][flag] = [np.nan for _ in range(M)]
            else:
                diff = self.iter + 1 - len(self.stats["flags"][flag])
                if diff > 0:
                    self.stats["flags"][flag].extend([np.nan for _ in range(diff)])

            # Update flag
            if flag in self.flags:
                self.stats["flags"][flag][self.iter] = self.flags[flag]

        # Update stats
        grouplist = set(stats.keys()).union(set(self.stats["stats"].keys()))
        if len(grouplist) > 0:
            statlists = [set(stats[group].keys()) for group in stats.keys()]
            if len(self.stats["stats"].keys()) > 0:
                key = next(iter(self.stats["stats"]))
                statlists.append(set(self.stats["stats"][key].keys()))
            statlist = set.union(*statlists)

            for group in grouplist:
                # Check this group
                if not group in self.stats["stats"]:
                    self.stats["stats"][group] = {}

                if len(statlist) > 0:
                    for stat in statlist:
                        # Extend stat
                        if not stat in self.stats["stats"][group]:
                            self.stats["stats"][group][stat] = [
                                np.nan for _ in range(M)
                            ]
                        else:
                            diff = self.iter + 1 - len(self.stats["stats"][group][stat])
                            if diff > 0:
                                self.stats["stats"][group][stat].extend(
                                    [np.nan for _ in range(diff)]
                                )

                        # Update stat
                        if group in stats.keys():
                            if stat in stats[group].keys():
                                self.stats["stats"][group][stat][self.iter] = stats[group][
                                    stat
                                ]

    def update_stats(self, stat_groups=[]):
        """
        Calculate statistics corresponding to the desired ``stat_groups``.

        Parameters
        ----------
        stat_groups : list of str
            Which groups or types of statistics to analyze.
        """
        stats = {}

        self._calculate_stats_computational(stats, stat_groups)

        self._update_stats_dictionary(stats)

    # Visualization
    def plot_nearfield(self, title="", padded=False,
                       figsize=(8,4), cbar=False):
        """
        Plots the amplitude (left) and phase (right) of the nearfield (plane of the SLM).
        The amplitude is assumed (whether uniform, or experimentally computed) while the
        phase is the result of optimization.

        Parameters
        ----------
        title : str
            Title of the plots.
        padded : bool
            If ``True``, shows the full computational nearfield of shape :attr:`shape`.
            Otherwise, shows the region at the center of the computational space of
            size :attr:`slm_shape` corresponding to the unpadded SLM.
        figsize : tuple
            Size of the plot.
        cbar : bool
            Whether to add colorbars to the plots. Defaults to ``False``.
        """
        fig, axs = plt.subplots(1, 2, figsize=figsize)

        try:
            if isinstance(self.amp, float):
                amp = self.amp
            else:
                amp = self.amp.get()
            phase = self.phase.get()
        except:
            amp = self.amp
            phase = self.phase

        if isinstance(amp, float):
            im_amp = axs[0].imshow(
                toolbox.pad(
                    amp * np.ones(self.slm_shape),
                    self.shape if padded else self.slm_shape,
                ),
                vmin=0,
                vmax=amp,
            )
        else:
            im_amp = axs[0].imshow(
                toolbox.pad(amp, self.shape if padded else self.slm_shape),
                vmin=0,
                vmax=np.amax(amp),
            )

        im_phase = axs[1].imshow(
            toolbox.pad(np.mod(phase, 2*np.pi) / np.pi, self.shape if padded else self.slm_shape),
            vmin=0,
            vmax=2,
            interpolation="none",
            cmap="twilight",
        )

        if len(title) > 0:
            title += ": "

        axs[0].set_title(title + "Amplitude")
        axs[1].set_title(title + "Phase")

        # fig.supxlabel("SLM $x$ [pix]")
        # fig.supylabel("SLM $y$ [pix]")
        for i,ax in enumerate(axs):
            ax.set_xlabel("SLM $x$ [pix]")
            if i==0: ax.set_ylabel("SLM $y$ [pix]")

        # Add colorbars if desired
        if cbar:
            # fig.tight_layout(pad=4.0)
            cax = make_axes_locatable(axs[0]).append_axes('right', size='5%', pad=0.05)
            fig.colorbar(im_amp, cax=cax, orientation='vertical')
            cax = make_axes_locatable(axs[1]).append_axes('right', size='5%', pad=0.05)
            fig.colorbar(im_phase, cax=cax, orientation='vertical', format = r"%1.1f$\pi$")

        fig.tight_layout()
        plt.show()

    def plot_farfield(self, source=None, title="", limits=None, units="knm",
                      limit_padding=0.1, figsize=(8,4), cbar=False):
        """
        Plots an overview (left) and zoom (right) view of ``source``.

        Parameters
        ----------
        source : array_like OR None
            Should have shape equal to :attr:`shape`.
            If ``None``, defaults to :attr:`amp_ff`.
        title : str
            Title of the plots.
        limits : ((float, float), (float, float)) OR None
            :math:`x` and :math:`y` limits for the zoom plot.
            If None, ``limits`` are autocomputed as the smallest bounds
            that show all non-zero values (plus ``limit_padding``).
            Note that autocomputing on :attr:`target` will perform well,
            as zero values are set to actually be zero. However, doing so on
            computational or experimental outputs (e.g. :attr:`amp_ff`) will likely perform
            poorly, as values deviate slightly from zero and artificially expand the ``limits``.
        units : str
            Far-field units for plots (see
            :func:`~slmsuite.holography.toolbox.convert_blaze_vector` for options).
            If units requiring a SLM are desired, the attribute :attr:`cameraslm` must be
            filled.
        limit_padding : float
            Fraction of the width and height to expand the limits by, only if
            the passed ``limits`` is ``None`` (autocompute).
        figsize : tuple
            Size of the plot.
        cbar : bool
            Whether to add colorbars to the plots. Defaults to ``False``.

        Returns
        -------
        ((float, float), (float, float))
            Used ``limits``, which may be autocomputed. If autocomputed, the result will
            be integers.
        """
        # Parse source
        if source is None:
            source = self.amp_ff

            if len(title) == 0:
                title = "FF Amp"

        try:
            npsource = cp.abs(source).get()
        except:
            npsource = np.abs(source)

        # Check units:
        assert units in toolbox.BLAZE_UNITS

        # Parse limits with limit_padding
        if limits == None:
            # Determine the bounds of the zoom region, padded by limit_padding
            limits = []
            binary = npsource > 0

            for a in [0, 1]:
                collapsed = np.where(np.any(binary, axis=a))  # Collapse the other axis
                limit = np.array([np.amin(collapsed), np.amax(collapsed)])

                padding = int(np.diff(limit) * limit_padding)+1
                limit += np.array([-padding, padding+1])

                limit = np.clip(limit, 0, self.shape[a])

                limits.append(tuple(limit))

        # Start making the plot
        fig, axs = plt.subplots(1, 2, figsize=figsize)

        # Plot the full target, blurred so single pixels are visible in low res
<<<<<<< HEAD
        b = 2 * int(max(self.shape) / 500) + 1  # FUTURE: fix arbitrary
        full = axs[0].imshow(cv2.GaussianBlur(npsource, (b, b), 0))
=======
        b = 2 * int(max(self.shape) / 500) + 1  # Future: fix arbitrary
        full = axs[0].imshow(cv2.GaussianBlur(npsource, (b, b), 0), vmin=0, vmax=npsource.max())
>>>>>>> 304ab126
        if len(title) > 0:
            title += ": "
        axs[0].set_title(title + "Full")

        # Zoom in on our spots in a second plot
        b = 2*int(np.diff(limits[0])/500) + 1  # FUTURE: fix arbitrary
        zoom_data = npsource[np.ix_(np.arange(limits[1][0], limits[1][1]),
                                    np.arange(limits[0][0], limits[0][1]))]
        zoom = axs[1].imshow(cv2.GaussianBlur(zoom_data, (b, b), 0), vmin=0, vmax=npsource.max(),
                             extent=[limits[0][0], limits[0][1],
                                     limits[1][1],limits[1][0]])
        axs[1].set_title(title + "Zoom")
        # Red border (to match red zoom box applied below in "full" img)
        for spine in ["top", "bottom", "right", "left"]:
            axs[1].spines[spine].set_color("r")
            axs[1].spines[spine].set_linewidth(1.5)

        # Helper fxn: calculate extent for the given units
        try:
            slm = self.cameraslm.slm
        except:
            slm = None
            units = "knm"

        def rebase(img, to_units):
            if to_units != "knm":
                ext_nm = img.get_extent()
                ext_min = np.squeeze(toolbox.convert_blaze_vector([ext_nm[0], ext_nm[-1]],
                                    from_units="knm", to_units=to_units,
                                    slm=slm, shape=npsource.shape))
                ext_max = np.squeeze(toolbox.convert_blaze_vector([ext_nm[1], ext_nm[2]],
                                    from_units="knm", to_units=to_units,
                                    slm=slm, shape=npsource.shape))
                img.set_extent([ext_min[0],ext_max[0],ext_max[1],ext_min[1]])

        # Scale and label plots depending on units
        rebase(full, units)
        rebase(zoom, units)
        # fig.supxlabel(toolbox.BLAZE_LABELS[units][0])
        # fig.supylabel(toolbox.BLAZE_LABELS[units][1])
        for i,ax in enumerate(axs):
            ax.set_xlabel(toolbox.BLAZE_LABELS[units][0])
            if i==0: ax.set_ylabel(toolbox.BLAZE_LABELS[units][1])

        # Bonus: Plot a red rectangle to show the extents of the zoom region
        if np.diff(limits[0]) > 0 and np.diff(limits[1]) > 0:
            extent = zoom.get_extent()
            pix_width = (np.diff(extent[0:2])[0]) / np.diff(limits[0])
            rect = plt.Rectangle(
                np.array(extent[::2]) - pix_width/2,
                np.diff(extent[0:2])[0],
                np.diff(extent[2:])[0],
                ec="r",
                fc="none",
            )
            axs[0].add_patch(rect)

        # If cam_points is defined (i.e. is a FeedbackHologram),
        # plot a yellow rectangle for the extents of the camera
        # TODO: needs to be implemented if plotting in bases other than knm..
        try:
            axs[0].plot(
                self.cam_points[0],
                self.cam_points[1],
                c="y",
            )
            axs[0].annotate(
                "Camera FoV",
                (
                    np.mean(self.cam_points[0, :4]),
                    np.max(self.cam_points[1, :4])
                ),
                c="y", size="small", ha="center", va="top"
            )
        except:
            pass

        # Add colorbar if desired
        if cbar:
            cax = make_axes_locatable(axs[1]).append_axes('right', size='5%', pad=0.05)
            fig.colorbar(zoom, cax=cax, orientation='vertical')

        plt.tight_layout()
        plt.show()

        return limits

    def plot_stats(self, stats_dict=None):
        """
        Plots the statistics contained in the given dictionary.

        Parameters
        ----------
        stats_dict : dict OR None
            If ``None``, defaults to :attr:`stats`.
        """
        if stats_dict is None:
            stats_dict = self.stats

        _, ax = plt.subplots(1, 1, figsize=(6,4))

        stats = ["efficiency", "uniformity", "pkpk_err", "std_err"]
        markers = ["o", "o", "s", "D"]
        legendstats = ["inefficiency", "nonuniformity", "pkpk_err", "std_err"]

        niter = np.arange(0, len(stats_dict["method"]))

        stat_keys = list(stats_dict["stats"].keys())
        dummylines_modes = []

        for ls_num,stat_key in enumerate(stat_keys):
            stat_group = stats_dict["stats"][stat_key]

            for i in range(len(stats)):
                # Invert the stats if it is efficiency or uniformity.
                y = stat_group[stats[i]]
                if i < 2:
                    y = 1 - np.array(y)

                color = "C%d"%ls_num
                line = ax.scatter(niter, y, marker=markers[i], ec=color,
                                  fc="None" if i >= 1 else color)
                ax.plot(niter, y, c=color, lw=0.5)

                if i == 0:  # Remember the solid lines for the legend.
                    line = ax.plot([],[], c=color)[0]
                    dummylines_modes.append(line)

        # Make the linestyle legend.
        # Inspired from https://stackoverflow.com/a/46214879
        dummylines_keys = []
        for i in range(len(stats)):
            dummylines_keys.append(ax.scatter([], [], marker=markers[i], ec="k",
                                              fc = "None" if i >= 1 else "k"))

        ax.set_xlabel('Iteration')
        ax.set_ylabel('Relative Metrics')
        ax.set_title('SpotHologram Statistics')
        ax.set_yscale("log")
        plt.grid()
        plt.tight_layout()

        # Shade fixed_phase. FUTURE: A more general method could be written
        if "fixed_phase" in stats_dict["flags"] and any(stats_dict["flags"]["fixed_phase"]):
            fp = np.concatenate((stats_dict["flags"]["fixed_phase"],
                                [stats_dict["flags"]["fixed_phase"][-1]]))
            niter_fp = np.arange(0, len(stats_dict["method"]) + 1)

            ylim = ax.get_ylim()
            poly = ax.fill_between(niter_fp - .5, ylim[0], ylim[1], where=fp,
                                   alpha=0.1, color='b', zorder=-np.inf)
            ax.set_ylim(ylim)

            dummylines_keys.append(poly)
            legendstats.append("fixed_phase")

        # Make the color/linestyle legend.
        plt.legend(dummylines_modes + dummylines_keys, stat_keys + legendstats, loc="lower left")

        ax.set_xlim([-.75, len(stats_dict["method"]) - .25])

        return ax

    # Other helper functions
    @staticmethod
    def set_mempool(device=0, size=None, fraction=None):
        """
        Helper function to set the cupy memory pool size. See [8]_.

        References
        ----------

        .. [8] https://docs.cupy.dev/en/stable/reference/generated/cupy.cuda.MemoryPool.html#cupy.cuda.MemoryPool

        Parameters
        ----------
        device : int
            Which GPU to set the limit on. Passed to :meth:`cupy.cuda.Device()`.
        size : int
            Desired number of bytes in the pool. Passed to :meth:`cupy.cuda.MemoryPool.set_limit()`.
        fraction : float
            Fraction of availible memory to use. Passed to :meth:`cupy.cuda.MemoryPool.set_limit()`.
        """
        mempool = cp.get_default_memory_pool()

        with cp.cuda.Device(device):
            mempool.set_limit(size=size, fraction=fraction)

            print(
                "cupy memory pool limit set to {} GB...".format(
                    mempool.get_limit() / (1024.0 ** 3)
                )
            )

    @staticmethod
    def _norm(matrix, mp=cp):
        r"""
        Computes the root of the sum of squares of the given ``matrix``. Implements:

        .. math:: \sqrt{\iint |\vec{E}|^2}

        Parameters
        ----------
        matrix : numpy.ndarray OR cupy.ndarray
            Data, potentially complex.
        mp : cupy or numpy
            Which module to use for norm.

        Returns
        -------
        float
            The result.
        """
        if mp.iscomplexobj(matrix):
            return mp.sqrt(mp.sum(mp.square(mp.abs(matrix))))
        else:
            return mp.sqrt(mp.sum(mp.square(matrix)))


class FeedbackHologram(Hologram):
    """
    Experimental holography aided by camera feedback.
    Contains mechanisms for hologram positioning and camera feedback aided by a
    :class:`~slmsuite.hardware.cameraslms.FourierSLM`.

    Attributes
    ----------
    cameraslm : slmsuite.hardware.cameraslms.FourierSLM OR None
        A hologram with experimental feedback needs access to an SLM and camera.
        If None, no feedback is applied (mostly defaults to :class:`Hologram`).
    cam_shape : (int, int)
        Shape of the camera in the meaning of :meth:`numpy.shape()`.
    cam_points : numpy.ndarray
        Array containing points corresponding to the corners of the camera in the SLM's k-space.
        First point is repeated at the end for easy plotting.
    target_ij :  array_like OR None
        Amplitude target in the ``"ij"`` (camera) basis. Of same ``shape`` as the camera in
        :attr:`cameraslm`.  Counterpart to :attr:`target` which is in the ``"knm"``
        (computational k-space) basis.
    img_ij, img_knm
        Cached amplitude feedback image in the
        ``"ij"`` (raw camera) basis or
        ``"knm"`` (transformed to computational k-space) basis.
        Measured with :meth:`.measure()`.
    """

    def __init__(self, shape, target_ij=None, cameraslm=None, **kwargs):
        """
        Initializes a hologram with camera feedback.

        Parameters
        ----------
        shape : (int, int)
            Computational shape of the SLM. See :meth:`.Hologram.__init__()`.
        target_ij : array_like OR None
            See :attr:`target_ij`. Should only be ``None`` if the :attr:`target`
            will be generated by other means (see :class:`SpotHologram`), so the
            user should generally provide an array.
        cameraslm : slmsuite.hardware.cameraslms.FourierSLM OR slmsuite.hardware.slms.SLM OR None
            Provides access to experimental feedback.
            If an :class:`slmsuite.hardware.slms.SLM` is passed, this is set to `None`,
            but the information contained in the SLM is passed to the superclass :class:`.Hologram`.
            See :attr:`cameraslm`.
        kwargs
            See :meth:`Hologram.__init__`.
        """
        # Use the Hologram construtor to initialize self.target with proper shape,
        # pass other arguments (esp. slm_shape).
        self.cameraslm = cameraslm
        if self.cameraslm is not None:
            # Determine camera size in SLM-space.
            try:
                amp = self.cameraslm.slm.measured_amplitude
                slm_shape = self.cameraslm.slm.shape
            except:
                # See if an SLM was passed.
                try:
                    amp = self.cameraslm.measured_amplitude
                    slm_shape = self.cameraslm.shape

                    # We don't have access to all the calibration stuff, so don't
                    # confuse the rest of the init/etc.
                    self.cameraslm = None
                except:
                    raise ValueError("Expected a CameraSLM or SLM to be passed to cameraslm.")

        else:
            amp = kwargs.pop("amp", None)
            slm_shape = None

        if not "slm_shape" in kwargs:
            kwargs["slm_shape"] = slm_shape

        super().__init__(target=shape, amp=amp, **kwargs)

        self.img_ij = None
        self.img_knm = None
        if target_ij is None:
            self.target_ij = None
        else:
            self.target_ij = target_ij.astype(self.dtype)

        if (
            self.cameraslm is not None
            and self.cameraslm.fourier_calibration is not None
        ):
            # Generate a list of the corners of the camera, for plotting.
            cam_shape = self.cameraslm.cam.shape

            ll = [0, 0]
            lr = [0, cam_shape[0] - 1]
            ur = [cam_shape[1] - 1, cam_shape[0] - 1]
            ul = [cam_shape[1] - 1, 0]

            points_ij = toolbox.format_2vectors(np.vstack((ll, lr, ur, ul, ll)).T)
            points_kxy = self.cameraslm.ijcam_to_kxyslm(points_ij)
            self.cam_points = toolbox.convert_blaze_vector(
                points_kxy, "kxy", "knm", slm=self.cameraslm.slm, shape=self.shape
            )
            self.cam_shape = cam_shape

            # Transform the target, if it is provided.
            if target_ij is not None:
                self.update_target(target_ij, reset_weights=True)

        else:
            self.cam_points = None
            self.cam_shape = None

    def ijcam_to_knmslm(self, img, out=None, blur_ij=0):
        """
        Convert an image in the camera domain to computational SLM k-space using, in part, the
        affine transformation stored in a cameraslm's Fourier calibration.

        Note
        ~~~~
        This includes two transformations:

         - The affine transformation ``"ij"`` -> ``"kxy"`` (camera pixels to normalized k-space).
         - The scaling ``"kxy"`` -> ``"knm"`` (normalized k-space to computational k-space pixels).

        Note
        ~~~~
        Future optimizations might include default blurring of the ``image`` or ``target``,
        along with different interpolation ``order`` (see :meth:`scipy.ndimage.affine_transform()`).

        Parameters
        ----------
        img : numpy.ndarray OR cupy.ndarray
            Image to transform. This should be the same shape as images returned by the camera.
        out : numpy.ndarray OR cupy.ndarray OR None
            If ``out`` is not ``None``, this array will be used to write the memory in-place.
        blur_ij : int
            Applies a ``blur_ij`` pixel-width Gaussian blur to ``img``.

        Returns
        -------
        numpy.ndarray OR cupy.ndarray
            Image transformed into ``"knm"`` space.
        """
        assert self.cameraslm is not None
        assert self.cameraslm.fourier_calibration is not None

        # First transformation.
        conversion = (
            toolbox.convert_blaze_vector(
                (1, 1), "knm", "kxy", slm=self.cameraslm.slm, shape=self.shape
            ) -
            toolbox.convert_blaze_vector(
                (0, 0), "knm", "kxy", slm=self.cameraslm.slm, shape=self.shape
            )
        )
        M1 = np.diag(np.squeeze(conversion))
        b1 = np.matmul(M1, -toolbox.format_2vectors(np.flip(np.squeeze(self.shape)) / 2))

        # Second transformation.
        M2 = self.cameraslm.fourier_calibration["M"]
        b2 = self.cameraslm.fourier_calibration["b"] - np.matmul(
            M2, self.cameraslm.fourier_calibration["a"]
        )

        # Composite transformation (along with xy -> yx).
        M = cp.array(np.flip(np.flip(np.matmul(M2, M1), axis=0), axis=1))
        b = cp.array(np.flip(np.matmul(M2, b1) + b2))

<<<<<<< HEAD
        # See if the user wants to blur.
        if blur_ij is None:
            if "blur_ij" in self.flags:
                blur_ij = self.flags["blur_ij"]
            else:
                blur_ij = 0

        # FUTURE: use cp_gaussian_filter (faster?); was having trouble with cp_gaussian_filter.
=======
        # Future: use cp_gaussian_filter (faster?); was having trouble with cp_gaussian_filter.
>>>>>>> 304ab126
        if blur_ij > 0:
            img = sp_gaussian_filter(img, (blur_ij, blur_ij), output=img, truncate=2)

        cp_img = cp.array(img, dtype=self.dtype)
        cp.abs(cp_img, out=cp_img)

        # Perform affine.
        target = cp_affine_transform(
            input=cp_img,
            matrix=M,
            offset=b,
            output_shape=self.shape,
            output=out,
            mode="constant",
            cval=0,
        )

        # Filter the image. FUTURE: fix.
        # target = cp_gaussian_filter1d(target, blur, axis=0, output=target, truncate=2)
        # target = cp_gaussian_filter1d(target, blur, axis=1, output=target, truncate=2)

        target = cp.abs(target, out=target)
        norm = Hologram._norm(target)
        target *= 1 / norm

        assert norm != 0, "FeedbackHologram.ijcam_to_knmslm(): target_ij is out of range of knm space. Check transformations."

        return target

    def update_target(self, new_target, reset_weights=False):
        self.ijcam_to_knmslm(new_target, out=self.target)

        # TODO: need a better way to determine if
        if reset_weights:
            cp.copyto(self.weights, self.target)

    def measure(self, basis="ij"):
        """
        Method to request a measurement to occur. If :attr:`img_ij` is ``None``,
        then a new image will be grabbed from the camera (this is done automatically in
        algorithms).

        Parameters
        ----------
        basis : str
            The cached image to be sure to fill with new data.
            Can be ``"ij"`` or ``"knm"``.

             - If ``"knm"``, then :attr:`img_ij` and :attr:`img_knm` are filled.
             - If ``"ij"``, then :attr:`img_ij` is filled, and :attr:`img_knm` is ignored.

            This is useful to avoid (expensive) transformation from the ``"ij"`` to the
            ``"knm"`` basis if :attr:`img_knm` is not needed.
        """
        if self.img_ij is None:
            self.cameraslm.slm.write(self.extract_phase(), settle=True)
            self.cameraslm.cam.flush()
            self.img_ij = self.cameraslm.cam.get_image()

            if basis == "knm":  # Compute the knm basis image.
                self.img_knm = self.ijcam_to_knmslm(self.img_ij, out=self.img_knm)
                cp.sqrt(self.img_knm, out=self.img_knm)
            else:  # The old image is outdated, erase it. FUTURE: memory concerns?
                self.img_knm = None

            self.img_ij = np.sqrt(
                self.img_ij
            )  # Don't load to the GPU if not necessary.
        elif basis == "knm":
            if self.img_knm is None:
                self.ijcam_to_knmslm(np.square(self.img_ij), out=self.img_knm)
                cp.sqrt(self.img_knm, out=self.img_knm)

    # TODO: add this.
    def refine_offset(self, img, basis="kxy"):
        """
        **(NotImplemented)**
        Hones the position of the image to the desired target to compensate for
        Fourier calibration imperfections.

        Parameters
        ----------
        img : numpy.ndarray
            Image measured by the camera.
        basis : str
            The correction can be in any of the following bases:
            - ``"ij"`` changes the pixel that the spot is expected at,
            - ``"kxy"`` or ``"knm"`` changes the k-vector which the SLM targets.
            Defaults to ``"kxy"`` if ``None``.

        Returns
        -------
        numpy.ndarray
            Euclidian pixel error in the ``"ij"`` basis for each spot.
        """

        raise NotImplementedError()

    def _update_weights(self):
        """
        Change :attr:`weights` to optimize towards the :attr:`target` using feedback from
        :attr:`amp_ff`, the computed farfield amplitude. This function also updates stats.
        """
        feedback = self.flags["feedback"]

        if feedback == "computational":
            self._update_weights_generic(self.weights, self.amp_ff, self.target)
        elif feedback == "experimental":
            self.measure("knm")  # Make sure data is there.
            self._update_weights_generic(self.weights, self.img_knm, self.target)

    def _calculate_stats_experimental(self, stats, stat_groups=[]):
        """
        Wrapped by :meth:`FeedbackHologram.update_stats()`.
        """
        if "experimental_knm" in stat_groups:
            self.measure("knm")  # Make sure data is there.
            stats["experimental_knm"] = self._calculate_stats(
                self.img_knm, self.target, efficiency_compensation=True
            )
        if "experimental_ij" in stat_groups or "experimental" in stat_groups:
            self.measure("ij")  # Make sure data is there.
            stats["experimental_ij"] = self._calculate_stats(
                self.img_ij.astype(self.dtype),
                self.target_ij,
                mp=np,
                efficiency_compensation=True,
            )

    def update_stats(self, stat_groups=[]):
        """
        Calculate statistics corresponding to the desired ``stat_groups``.

        Parameters
        ----------
        stat_groups : list of str
            Which groups or types of statistics to analyze.
        """
        stats = {}

        self._calculate_stats_computational(stats, stat_groups)
        self._calculate_stats_experimental(stats, stat_groups)

        self._update_stats_dictionary(stats)


class SpotHologram(FeedbackHologram):
    """
    Holography optimized for the generation of optical focal arrays.

    Is a subclass of :class:`FeedbackHologram`, but falls back to non-camera-feedback
    routines if :attr:`cameraslm` is not passed.

    Attributes
    ----------
    spot_knm, spot_kxy, spot_ij : array_lik of float OR None
        Stored vectors with shape ``(2, N)`` in the style of
        :meth:`~slmsuite.holography.toolbox.format_2vectors()`.
        These vectors are floats.
        The subscript refers to the basis of the vectors, the transformations between
        which are autocomputed.
        If necessary transformations do not exist, :attr:`spot_ij` is set to ``None``.
    spot_knm_rounded : array_like of int
        :attr:`spot_knm` rounded to nearest integers (indices).
        These vectors are integers.
        This is necessary because
        GS algorithms operate on a pixel grid, and the target for each spot in a
        :class:`SpotHologram` is a single pixel (index).
    spot_kxy_rounded, spot_ij_rounded : array_like of float
        Once :attr:`spot_knm_rounded` is rounded, the original :attr:`spot_kxy`
        and :attr:`spot_ij` are no longer accurate. Transformations are again used
        to backcompute the positons in the ``"ij"`` and ``"kxy"`` bases corresponding
        to the true computational location of a given spot.
        These vectors are floats.
    spot_amp : array_like of float
        The target amplitude for each spot.
        Must have length corresponding to the number of spots.
        For instance, the user can request dimmer or brighter spots.
    """

    # TODO: @tpr0p thinks that "coordinates" is the best name
    # for location data, rather than "points" or "vectors".
    # See, e.g. how numpy talks about coordinate arrays in np.meshgrid.
    def __init__(
        self, shape, spot_vectors, basis="knm", spot_amp=None, cameraslm=None, **kwargs
    ):
        """
        Initializes a :class:`SpotHologram` targeting given spots at ``spot_vectors``.

        Parameters
        ----------
        shape : (int, int)
            Computational shape of the SLM. See :meth:`.Hologram.__init__()`.
        spot_vectors : array_like
            Spot position vectors with shape ``(2, N)`` in the style of
            :meth:`~slmsuite.holography.toolbox.format_2vectors()`.
        basis : str
            The spots can be in any of the following bases:

            - ``"ij"`` for camera coordinates (pixels),
            - ``"kxy"`` for centered normalized SLM k-space (radians).
            - ``"knm"`` for computational SLM k-space (pixels).

            Defaults to ``"knm"`` if ``None``.
        spot_amp : array_like OR None
            The amplitude to target for each spot.
            See :attr:`SpotHologram.spot_amp`.
            If ``None``, all spots are assumed to have the same amplitude.
            Normalization is performed automatically; the user is not required to normalize.
        cameraslm : slmsuite.hardware.cameraslms.FourierSLM OR None
            If the ``"ij"`` basis is chosen, and/or if the user wants to make use of camera
            feedback, a cameraslm must be provided.
        **kwargs
            Passed to :meth:`.FeedbackHologram.__init__()`.
        """
        vectors = toolbox.format_2vectors(spot_vectors)

        if spot_amp is not None:
            assert np.shape(vectors)[1] == len(
                spot_amp.ravel()
            ), "spot_amp must have the same length as the provided spots."

        # Handle the basis.
        if (
            basis is None or basis == "knm"
        ):  # Computational Fourier space of SLM, zero-centered
            self.spot_knm = vectors

            if cameraslm is not None:
                self.spot_kxy = toolbox.convert_blaze_vector(
                    self.spot_knm, "knm", "kxy", cameraslm.slm, shape
                )

                if cameraslm.fourier_calibration is not None:
                    self.spot_ij = cameraslm.kxyslm_to_ijcam(self.spot_kxy)
                else:
                    self.spot_ij = None
            else:
                self.spot_kxy = None
                self.spot_ij = None
        elif basis == "kxy":  # Normalized units
            assert cameraslm is not None, "We need a cameraslm to interpret ij."

            self.spot_kxy = vectors

            if (
                hasattr(cameraslm, "fourier_calibration")
                and cameraslm.fourier_calibration is not None
                ):
                self.spot_ij = cameraslm.kxyslm_to_ijcam(vectors)
            # This is okay for non-feedback GS, so we don't error.
            else:
                self.spot_ij = None

            self.spot_knm = toolbox.convert_blaze_vector(
                self.spot_kxy, "kxy", "knm", cameraslm.slm, shape
            )
        elif basis == "ij":  # Pixel on the camera
            assert cameraslm is not None, "We need an cameraslm to interpret ij."
            assert cameraslm.fourier_calibration is not None, (
                "We need an cameraslm with "
                "fourier-calibrated kxyslm_to_ijcam and ijcam_to_kxyslm transforms "
                "to interpret ij."
            )

            self.spot_ij = vectors
            self.spot_kxy = cameraslm.ijcam_to_kxyslm(vectors)
            self.spot_knm = toolbox.convert_blaze_vector(
                self.spot_kxy, "kxy", "knm", cameraslm.slm, shape
            )
        else:
            raise Exception("Unrecognized basis for spots '{}'.".format(basis))

        # Check to make sure spots are within relevant camera and SLM shapes.
        if (
            np.any(self.spot_knm[0] < 0) or
            np.any(self.spot_knm[1] < 0) or
            np.any(self.spot_knm[0] > shape[1]-1) or
            np.any(self.spot_knm[1] > shape[0]-1)
        ):
            raise ValueError(
                "Spots outside SLM computational space bounds!\nSpots:\n{}\nBounds: {}".format(
                    self.spot_knm, shape
                )
            )

        # FUTURE: More rigorous PSF bounding based on imaged spots
        if self.spot_ij is not None:
            cam_shape = cameraslm.cam.shape

            # Calculate the width of the integration region for the spot
            # based on the smallest distance between target_spots.
            # Currently bounded between a width of 3 and 15, but maybe this
            # should be opened up to the user.
<<<<<<< HEAD
            # TODO: @tpr0p doesn't understand what `psf` stands for from context. Consider
            # changing name.
            psf = toolbox.smallest_distance(self.spot_ij) / 2
            psf = 7 if not np.isfinite(psf) else int(psf)
            psf = 2 * psf + 1
            psf = np.clip(psf, 3, 15)
=======
            psf = 2 * int(toolbox.smallest_distance(self.spot_ij) / 2) + 1
>>>>>>> 304ab126

            if (
                np.any(self.spot_ij[0] < psf / 2)
                or np.any(self.spot_ij[0] >= cam_shape[1] - psf / 2)
                or np.any(self.spot_ij[1] < psf / 2)
                or np.any(self.spot_ij[1] >= cam_shape[0] - psf / 2)
            ):
<<<<<<< HEAD
                raise ValueError(
                    "Spots outside camera bounds!\nSpots:\n{}\nBounds: {}".format(
                        self.spot_ij, cam_shape
                    )
                )

            self.psf = psf
=======
                raise ValueError("Spots outside camera bounds!")
>>>>>>> 304ab126
        else:
            psf = 2 * int(toolbox.smallest_distance(self.spot_knm) / 2) + 1

        # Bound and assign PSF
        if psf < 3:
            psf = 3
        if psf > 15:
            psf = 15
        self.psf = psf

        # Parse spot_amp.
        if spot_amp is None:
            self.spot_amp = np.full(len(vectors[0]), 1.0 / len(vectors[0]))
        else:
            self.spot_amp = spot_amp.ravel()

        # Initialize target/etc.
        super().__init__(shape, target_ij=None, cameraslm=cameraslm, **kwargs)

        # Fill the target with data.
        self.update_target(reset_weights=True)

    @staticmethod
    def make_rectangular_array(
        shape,
        array_shape,
        array_pitch,
        array_center=None,
        basis="knm",
        orientation_check=False,
        **kwargs
    ):
        """
        Helper function to initialize a rectangular 2D array of spots, with certain size and pitch.

        Note
        ~~~~
        The array can be in SLM k-space coordinates or in camera pixel coordinates, depending upon
        the choice of ``basis``. For the ``"ij"`` basis, ``cameraslm`` must be included as one
        of the ``kwargs``. See :meth:`__init__()` for more ``basis`` information.

        Important
        ~~~~~~~~~
        Spot positions will be rounded to the grid of computational k-space ``"knm"``,
        to create the target image (of finite size) that algorithms optimize towards.
        Choose ``array_pitch`` and ``array_center`` carefully to avoid undesired pitch
        non-uniformity caused by this rounding.

        Parameters
        ----------
        shape : (int, int)
            Computational shape of the SLM. See :meth:`.SpotHologram.__init__()`.
        array_shape : (int, int) OR int
            The size of the rectangular array in number of spots ``(NX, NY)``.
            If a single N is given, assume ``(N, N)``.
        array_pitch : (float, float) OR float
            The spacing between spots in the x and y directions in kxy coordinates.
            If a single pitch is given, assume ``(pitch, pitch)``.
        array_center : (float, float) OR None
            The shift of the center of the spot array from the zeroth order.
            ``(kx, ky)`` form.
            Always defaults to the position of the zeroth order, converted into the
            relevant basis:

             - If ``"knm"``, this is ``shape/2``.
             - If ``"kxy"``, this is ``(0,0)``.
             - If ``"ij"``, this is the pixel position of the zeroth order on the camera.

        basis : str
            See :meth:`__init__()`.
        orientation_check : bool
            Whether to delete the last two points to check for parity.
        **kwargs
            Any other arguments are passed to :meth:`__init__()`.
        """
        # Parse size and pitch.
        if isinstance(array_shape, REAL_TYPES):
            array_shape = (int(array_shape), int(array_shape))
        if isinstance(array_pitch, REAL_TYPES):
            array_pitch = (array_pitch, array_pitch)

        # Determine array_center default.
        if array_center is None:
            if basis == "knm":
                array_center = (shape[0] / 2.0, shape[1] / 2.0)
            elif basis == "kxy":
                array_center = (0, 0)
            elif basis == "ij":
                assert "cameraslm" in kwargs, "We need an cameraslm to interpret ij."
                cameraslm = kwargs["cameraslm"]
                assert cameraslm is not None, "We need an cameraslm to interpret ij."
                assert cameraslm.fourier_calibration is not None, (
                    "We need an cameraslm with "
                    "fourier-calibrated kxyslm_to_ijcam and ijcam_to_kxyslm transforms "
                    "to interpret ij."
                )

                array_center = toolbox.convert_blaze_vector(
                    (0, 0), "kxy", "ij", cameraslm.slm
                )

        # Make the grid edges.
        x_edge = (np.arange(array_shape[0]) - (array_shape[0] - 1) / 2)
        x_edge = x_edge * array_pitch[0] + array_center[0]
        y_edge = (np.arange(array_shape[1]) - (array_shape[1] - 1) / 2)
        y_edge = y_edge * array_pitch[1] + array_center[1]

        # Make the grid lists.
        x_grid, y_grid = np.meshgrid(x_edge, y_edge, sparse=False, indexing="xy")
        x_list, y_list = x_grid.ravel(), y_grid.ravel()

        # Delete the last two points if desired and valid.
        if orientation_check and len(x_list) > 2:
            x_list = x_list[:-2]
            y_list = y_list[:-2]

        vectors = np.vstack((x_list, y_list))

        # Return a new SpotHologram.
        return SpotHologram(shape, vectors, basis=basis, spot_amp=None, **kwargs)

    # TODO: @ichr can we combine this with :meth:`update_target`? - @tpr0p
    def _update_target_spots(self, reset_weights=False, plot=False):
        """
        Wrapped by :meth:`SpotHologram.update_target()`.
        """
        # Erase previous target in-place. FUTURE: Optimize speed if positions haven't shifted?
        self.target.fill(0)

        self.spot_knm_rounded = np.around(self.spot_knm).astype(int)

        if self.cameraslm is not None:
            self.spot_kxy_rounded = toolbox.convert_blaze_vector(
                self.spot_knm_rounded,
                "knm",
                "kxy",
                self.cameraslm.slm,
                self.shape,
            )

            if self.cameraslm.fourier_calibration is not None:
                self.spot_ij_rounded = self.cameraslm.kxyslm_to_ijcam(
                    self.spot_kxy_rounded
                )
            else:
                self.spot_ij_rounded = None
        else:
            self.spot_kxy_rounded = None
            self.spot_ij_rounded = None

        self.target[
            self.spot_knm_rounded[1, :], self.spot_knm_rounded[0, :]
        ] = self.spot_amp
        self.target /= Hologram._norm(self.target)

        if reset_weights:
            cp.copyto(self.weights, self.target)

        if plot:
            self.plot_target()

    def update_target(self, reset_weights=False, plot=False):
        """
        From the spot locations stored in :attr:`spot_knm`, update the target pattern.

        Note
        ~~~~
        If there's a cameraslm, updates the :attr:`spot_ij_rounded` attribute
        corresponding to where pixels in the k-space where actually placed (due to rounding
        to integers, stored in :attr:`spot_knm_rounded`), rather the
        idealized floats :attr:`spot_knm`.

        Note
        ~~~~
        The :attr:`target` and :attr:`weights` matrices are modified in-place for speed,
        unlike :class:`.Hologram` or :class:`.FeedbackHologram` which make new matrices.
        This is because spot positions are expected to be corrected using :meth:`correct_spots()`.

        Parameters
        ----------
        reset_weights : bool
            Whether to rest the :attr:`weights` to this new :attr:`target`.
        plot : bool
            Whether to enable debug plotting to see the positions of the spots relative to the
            shape of the camera and slm.
        """
        self._update_target_spots(reset_weights=reset_weights, plot=plot)

    # TODO: add this.
    def refine_offset(self, img, basis="kxy"):
        """
        **(Untested)**
        Hones the positions of the spots to the desired targets to compensate for
        Fourier calibration imperfections.

        Parameters
        ----------
        img : numpy.ndarray
            Image measured by the camera.
        basis : str
            The correction can be in any of the following bases:
            - ``"ij"`` changes the pixel that the spot is expected at,
            - ``"kxy"``, ``"knm"`` changes the k-vector which the SLM targets.
            Defaults to ``"kxy"`` if ``None``.

        Returns
        -------
        numpy.ndarray
            Euclidian pixel error in the ``"ij"`` basis for each spot.
        """
        # Take regions around each point from the given image.
        regions = analysis.take(
            img, self.spot_ij, self.psf, centered=True, integrate=False
        )

        # Filter the images, but not the stack.
        blur = 2 * int(self.psf / 8) + 1
        sp_gaussian_filter1d(regions, blur, axis=1, output=regions)
        sp_gaussian_filter1d(regions, blur, axis=2, output=regions)

        shift_x = np.argmax(np.amax(regions, axis=1, keepdims=True), axis=2)
        shift_y = np.argmax(np.amax(regions, axis=2, keepdims=True), axis=1)

        shift_x -= (self.psf - 1) / 2
        shift_y -= (self.psf - 1) / 2

        shift_vector = np.vstack(shift_x, shift_y)
        shift_error = np.sqrt(np.square(shift_x) + np.square(shift_y))

        if (
            basis is None or basis == "kxy" or basis == "knm"
        ):  # Don't modify any camera spots.
            self.spot_kxy = self.spot_kxy_rounded - self.cameraslm.ijcam_to_kxyslm(
                shift_vector
            )
            self.spot_knm = toolbox.convert_blaze_vector(
                self.spot_kxy, "kxy", "knm", self.cameraslm.slm, self.shape
            )
            self.update_target()
        elif basis == "ij":  # Don't modify any k-vectors.
            self.spot_ij = self.spot_ij - shift_vector
        else:
            raise Exception("Unrecognized basis '{}'.".format(basis))

        return shift_error

    def _update_weights(self):
        """
        Change :attr:`weights` to optimize towards the :attr:`target` using feedback from
        :attr:`amp_ff`, the computed farfield amplitude. This function also updates stats.
        """
        feedback = self.flags["feedback"]

        if feedback == "computational":
            # Pixel-by-pixel weighing
            self._update_weights_generic(self.weights, self.amp_ff, self.target)
        elif feedback == "computational_spot":
            if self.shape == self.slm_shape:
                # PSF is one pixel wide: no integration required.
                self.weights[self.spot_knm_rounded[1, :], self.spot_knm_rounded[0, :]] = (
                    self._update_weights_generic(
                        self.weights[self.spot_knm_rounded[1, :], self.spot_knm_rounded[0, :]],
                        self.amp_ff[self.spot_knm_rounded[1, :], self.spot_knm_rounded[0, :]],
                        self.spot_amp,
                    )
                )
            else:
                # Spot PSF is wider than a pixel: integrate a window around each spot
                feedback = analysis.take(
                    np.square(self.amp_ff.get()), self.spot_knm_rounded, self.psf,
                    centered=True, integrate=True,
                )

                feedback = np.sqrt(np.array(feedback, dtype=self.dtype))

                self.weights[self.spot_knm_rounded[1, :], self.spot_knm_rounded[0, :]] = (
                    self._update_weights_generic(
                        self.weights[self.spot_knm_rounded[1, :], self.spot_knm_rounded[0, :]],
                        cp.array(feedback),
                        self.spot_amp,
                    )
                )

        elif feedback == "experimental_spot":
            self.measure(basis="ij")

            feedback = analysis.take(
                np.square(self.img_ij), self.spot_ij, self.psf, centered=True, integrate=True
            )

            feedback = np.sqrt(np.array(feedback, dtype=self.dtype))

            self.weights[self.spot_knm_rounded[1, :], self.spot_knm_rounded[0, :]] = (
                self._update_weights_generic(
                    self.weights[self.spot_knm_rounded[1, :], self.spot_knm_rounded[0, :]],
                    cp.array(feedback),
                    self.spot_amp,
                )
            )

    def _calculate_stats_spots(self, stats, stat_groups=[]):
        """
        Wrapped by :meth:`SpotHologram.update_stats()`.
        """

        if "computational_spot" in stat_groups:
            if self.shape == self.slm_shape:
                # PSF is one pixel wide: no integration required.
                total = cp.sum(cp.square(self.amp_ff))
                stats["computational_spot"] = self._calculate_stats(
                    self.amp_ff[self.spot_knm_rounded[1, :], self.spot_knm_rounded[0, :]],
                    self.spot_amp,
                    efficiency_compensation=False,
                    total=total,
                )
            else:
                # Spot PSF is wider than a pixel: integrate a window around each spot
                pwr_ff = np.square(self.amp_ff.get())
                feedback = analysis.take(
                    pwr_ff, self.spot_knm, self.psf, centered=True, integrate=True
                )
                feedback = np.sqrt(np.array(feedback, dtype=self.dtype))
                total = np.sum(self.dtype(pwr_ff))

                stats["computational_spot"] = self._calculate_stats(
                    np.sqrt(np.array(feedback, dtype=self.dtype)),
                    self.spot_amp,
                    mp=np,
                    efficiency_compensation=False,
                    total=total,
                )

        if "experimental_spot" in stat_groups:
            self.measure(basis="ij")

            feedback = analysis.take(
                np.square(self.img_ij), self.spot_ij, self.psf, centered=True, integrate=True
            )
            feedback = np.sqrt(np.array(feedback, dtype=self.dtype))
            total = np.sum(self.dtype(np.square(self.img_ij)))

            stats["experimental_spot"] = self._calculate_stats(
                np.sqrt(np.array(feedback, dtype=self.dtype)),
                self.spot_amp,
                mp=np,
                efficiency_compensation=False,
                total=total,
            )

    def update_stats(self, stat_groups=[]):
        """
        Calculate statistics corresponding to the desired ``stat_groups``.

        Parameters
        ----------
        stat_groups : list of str
            Which groups or types of statistics to analyze.
        """
        stats = {}

        self._calculate_stats_computational(stats, stat_groups)
        self._calculate_stats_experimental(stats, stat_groups)
        self._calculate_stats_spots(stats, stat_groups)

        self._update_stats_dictionary(stats)<|MERGE_RESOLUTION|>--- conflicted
+++ resolved
@@ -505,11 +505,7 @@
               are the weight amplitudes,
               target (goal) amplitudes, and
               feedback (measured) amplitudes,
-<<<<<<< HEAD
-              and :math:`p` is the power passed as ``"power"`` in
-=======
               and :math:`p` is the power passed as ``"feedback_exponent"`` in
->>>>>>> 304ab126
               :attr:`~slmsuite.holography.algorithms.Hologram.flags` (see ``kwargs``).
               The power :math:`p` defaults to .9 if not passed. In general, smaller
               :math:`p` will lead to slower yet more stable optimization.
@@ -652,14 +648,10 @@
         callback : callable OR None
             See :meth:`.optimize()`.
         """
-<<<<<<< HEAD
-        # TODO: in-place FFT
-        # TODO: rename nearfield and farfield to both be "complex" to avoid hogging memory.
-        # TODO: Sparse GPU matrices.
-=======
         # FUTURE: in-place FFT
         # FUTURE: rename nearfield and farfield to use the same array to avoid hogging memory.
->>>>>>> 304ab126
+        # FUTURE: Sparse GPU matrices. (@ichr is not sure about the utility of this, the only
+        #       sparse matrix would be the target [only in the case of spot arrays])
 
         # Proxy to initialize nearfield with the correct shape and (complex) type.
         nearfield = cp.exp(1j * self.target)
@@ -681,55 +673,9 @@
             # farfield profile since the weights are never modified in optimization.
             farfield = cp.fft.fftshift(cp.fft.fft2(nearfield, norm="ortho"))
 
-<<<<<<< HEAD
-            # Calculate amp_ff, if needed.
-            if "computational" in self.flags["feedback"] or any(
-                "computational" in grp for grp in self.flags["stat_groups"]
-            ):
-                # Calculate amp_ff for weighting (if None, will init; otherwise in-place).
-                self.amp_ff = cp.abs(farfield, out=self.amp_ff)
-
-            # Erase irrelevant images from the past loop.
-            if hasattr(self, "img_ij"):
-                self.img_ij = None
-
-            # Weight, if desired. This function also updates stats.
-            if "WGS" in self.method:
-                self._update_weights()
-
-                # Calculate amp_ff again, as _update_weights may have modified it.
-                # This is to reduce memory use at the slight cost of performance.
-                if "computational" in self.flags["feedback"] or any(
-                    "computational" in grp for grp in self.flags["stat_groups"]
-                ):
-                    # Calculate amp_ff for weighting (if None, will init; otherwise in-place).
-                    self.amp_ff = cp.abs(farfield, out=self.amp_ff)
-                if "experimental" in self.flags["feedback"]:
-                    pass
-
-            self.update_stats(self.flags["stat_groups"])
-
-            # Decide whether to fix phase.
-            if "Kim" in self.method:
-                if "fixed_phase_efficiency" in self.flags:
-                    stats = self.stats["stats"]
-                    groups = tuple(stats.keys())
-                    eff = stats[groups[-1]]["efficiency"][self.iter]
-                    if eff > self.flags["fixed_phase_efficiency"]:
-                        self.flags["fixed_phase"] = True
-                # TODO: tpr0p thinks that all of this flag checking doesn't
-                # need to be executed every loop, and should be moved
-                # outside the core optimization loop. this will also improve
-                # readability.
-                if not "fixed_phase_iterations" in self.flags:
-                    self.flags["fixed_phase_iterations"] = 20
-                if iter > self.flags["fixed_phase_iterations"]:
-                    self.flags["fixed_phase"] = True
-=======
             # Evaluate method-specific routines, stats, etc.
             # If you want to add new functionality to GS, do so here to keep the main loop clean.
             self._GS_farfield_routines(farfield, iter)
->>>>>>> 304ab126
 
             # Midloop: Run step function and check termination conditions.
             if callback is not None and callback(self):
@@ -741,31 +687,12 @@
                 # Set the farfield to the stored phase and updated weights.
                 cp.exp(1j * self.phase_ff, out=farfield)
                 cp.multiply(farfield, self.weights, out=farfield)
-<<<<<<< HEAD
-
-                # FUTURE: check this potentially-optimized method
-                # farfield.fill(0)
-                # mask = self.weights != 0
-                # cp.exp(1j * self.phase_ff[mask], out=farfield[mask])
-                # cp.multiply(farfield[mask], self.weights[mask], out=farfield[mask])
-=======
->>>>>>> 304ab126
             else:
                 # Set the farfield amplitude to the updated weights.
                 cp.divide(farfield, cp.abs(farfield), out=farfield)
                 cp.multiply(farfield, self.weights, out=farfield)
                 cp.nan_to_num(farfield, copy=False, nan=0)
 
-<<<<<<< HEAD
-                # FUTURE: check this potentially-optimized method
-                # farfield.fill(0)
-                # mask = self.weights != 0
-                # cp.divide(farfield[mask], cp.abs(farfield[mask]), \
-                #         out=farfield[mask], where=farfield!=0)
-                # cp.multiply(farfield[mask], self.weights[mask], out=farfield[mask])
-
-=======
->>>>>>> 304ab126
             # Move to nearfield.
             nearfield = cp.fft.ifft2(cp.fft.ifftshift(farfield), norm="ortho")
 
@@ -1321,13 +1248,8 @@
         fig, axs = plt.subplots(1, 2, figsize=figsize)
 
         # Plot the full target, blurred so single pixels are visible in low res
-<<<<<<< HEAD
-        b = 2 * int(max(self.shape) / 500) + 1  # FUTURE: fix arbitrary
-        full = axs[0].imshow(cv2.GaussianBlur(npsource, (b, b), 0))
-=======
         b = 2 * int(max(self.shape) / 500) + 1  # Future: fix arbitrary
         full = axs[0].imshow(cv2.GaussianBlur(npsource, (b, b), 0), vmin=0, vmax=npsource.max())
->>>>>>> 304ab126
         if len(title) > 0:
             title += ": "
         axs[0].set_title(title + "Full")
@@ -1657,7 +1579,7 @@
             self.cam_points = None
             self.cam_shape = None
 
-    def ijcam_to_knmslm(self, img, out=None, blur_ij=0):
+    def ijcam_to_knmslm(self, img, out=None, blur_ij=None):
         """
         Convert an image in the camera domain to computational SLM k-space using, in part, the
         affine transformation stored in a cameraslm's Fourier calibration.
@@ -1680,8 +1602,9 @@
             Image to transform. This should be the same shape as images returned by the camera.
         out : numpy.ndarray OR cupy.ndarray OR None
             If ``out`` is not ``None``, this array will be used to write the memory in-place.
-        blur_ij : int
+        blur_ij : int OR None
             Applies a ``blur_ij`` pixel-width Gaussian blur to ``img``.
+            If ``None``, defaults to the ``"blur_ij"`` flag if present; otherwise zero.
 
         Returns
         -------
@@ -1713,7 +1636,6 @@
         M = cp.array(np.flip(np.flip(np.matmul(M2, M1), axis=0), axis=1))
         b = cp.array(np.flip(np.matmul(M2, b1) + b2))
 
-<<<<<<< HEAD
         # See if the user wants to blur.
         if blur_ij is None:
             if "blur_ij" in self.flags:
@@ -1722,9 +1644,6 @@
                 blur_ij = 0
 
         # FUTURE: use cp_gaussian_filter (faster?); was having trouble with cp_gaussian_filter.
-=======
-        # Future: use cp_gaussian_filter (faster?); was having trouble with cp_gaussian_filter.
->>>>>>> 304ab126
         if blur_ij > 0:
             img = sp_gaussian_filter(img, (blur_ij, blur_ij), output=img, truncate=2)
 
@@ -2019,16 +1938,9 @@
             # based on the smallest distance between target_spots.
             # Currently bounded between a width of 3 and 15, but maybe this
             # should be opened up to the user.
-<<<<<<< HEAD
             # TODO: @tpr0p doesn't understand what `psf` stands for from context. Consider
             # changing name.
-            psf = toolbox.smallest_distance(self.spot_ij) / 2
-            psf = 7 if not np.isfinite(psf) else int(psf)
-            psf = 2 * psf + 1
-            psf = np.clip(psf, 3, 15)
-=======
             psf = 2 * int(toolbox.smallest_distance(self.spot_ij) / 2) + 1
->>>>>>> 304ab126
 
             if (
                 np.any(self.spot_ij[0] < psf / 2)
@@ -2036,26 +1948,16 @@
                 or np.any(self.spot_ij[1] < psf / 2)
                 or np.any(self.spot_ij[1] >= cam_shape[0] - psf / 2)
             ):
-<<<<<<< HEAD
                 raise ValueError(
                     "Spots outside camera bounds!\nSpots:\n{}\nBounds: {}".format(
                         self.spot_ij, cam_shape
                     )
                 )
-
-            self.psf = psf
-=======
-                raise ValueError("Spots outside camera bounds!")
->>>>>>> 304ab126
         else:
             psf = 2 * int(toolbox.smallest_distance(self.spot_knm) / 2) + 1
 
         # Bound and assign PSF
-        if psf < 3:
-            psf = 3
-        if psf > 15:
-            psf = 15
-        self.psf = psf
+        self.psf = np.clip(psf, 3, 15)
 
         # Parse spot_amp.
         if spot_amp is None:
