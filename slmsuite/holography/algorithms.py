--- conflicted
+++ resolved
@@ -611,52 +611,9 @@
             nearfield[i0:i1, i2:i3] = self.amp * cp.exp(1j * self.phase)
             farfield = cp.fft.fftshift(cp.fft.fft2(nearfield, norm="ortho"))
 
-<<<<<<< HEAD
-            # Calculate amp_ff, if needed.
-            if "computational" in self.flags["feedback"] or any(
-                "computational" in grp for grp in self.flags["stat_groups"]
-            ):
-                # Calculate amp_ff for weighting (if None, will init; otherwise in-place).
-                self.amp_ff = cp.abs(farfield, out=self.amp_ff)
-
-            # Erase irrelevant images from the past loop.
-            if hasattr(self, "img_ij"):
-                self.img_ij = None
-
-            # Weight, if desired. This function also updates stats.
-            if "WGS" in self.method:
-                self._update_weights()
-
-                # Calculate amp_ff again, as _update_weights may have modified it.
-                # This is to reduce memory use at the slight cost of performance.
-                if "computational" in self.flags["feedback"] or any(
-                    "computational" in grp for grp in self.flags["stat_groups"]
-                ):
-                    # Calculate amp_ff for weighting (if None, will init; otherwise in-place).
-                    self.amp_ff = cp.abs(farfield, out=self.amp_ff)
-                if "experimental" in self.flags["feedback"]:
-                    pass
-
-            self.update_stats(self.flags["stat_groups"])
-
-            # Decide whether to fix phase.
-            if "Kim" in self.method:
-                if self.flags["fixed_phase_efficiency"] is not None: 
-                    stats = self.stats["stats"]
-                    groups = tuple(stats.keys())
-                    assert len(stats)>0, "Must track statistics to fix phase based on efficiency!"
-                    eff = stats[groups[-1]]["efficiency"][self.iter]
-                    if eff > self.flags["fixed_phase_efficiency"] and not self.flags["fixed_phase"]:
-                        self.flags["fixed_phase"] = True
-                        self.phase_ff = cp.angle(farfield)
-                if iter > self.flags["fixed_phase_iterations"] and not self.flags["fixed_phase"]:
-                    self.flags["fixed_phase"] = True
-                    self.phase_ff = cp.angle(farfield)
-=======
             # Evaluate method-specific routines, stats, etc.
             # If you want to add new functionality to GS, do so here to keep the main loop clean.
             self._GS_farfield_routines(farfield)
->>>>>>> 5ddb55b8
 
             # Midloop: Run step function and check termination conditions.
             if callback is not None and callback(self):
@@ -725,21 +682,19 @@
             if "experimental" in self.flags["feedback"]:
                 pass
 
-        # Decide whether to fix phase.
-        if "Kim" in self.method:
-            if "fixed_phase_efficiency" in self.flags:
-                stats = self.stats["stats"]
-                groups = tuple(stats.keys())
-                eff = stats[groups[-1]]["efficiency"][self.iter]
-                if eff > self.flags["fixed_phase_efficiency"] and not self.flags["fixed_phase"]:
+            # Decide whether to fix phase.
+            if "Kim" in self.method:
+                if self.flags["fixed_phase_efficiency"] is not None: 
+                    stats = self.stats["stats"]
+                    groups = tuple(stats.keys())
+                    assert len(stats)>0, "Must track statistics to fix phase based on efficiency!"
+                    eff = stats[groups[-1]]["efficiency"][self.iter]
+                    if eff > self.flags["fixed_phase_efficiency"] and not self.flags["fixed_phase"]:
+                        self.flags["fixed_phase"] = True
+                        self.phase_ff = cp.angle(farfield)
+                if iter > self.flags["fixed_phase_iterations"] and not self.flags["fixed_phase"]:
                     self.flags["fixed_phase"] = True
                     self.phase_ff = cp.angle(farfield)
-            if not "fixed_phase_iterations" in self.flags:
-                self.flags["fixed_phase_iterations"] = 5
-                # TODO: add prinouts with assmed values throughout
-            if self.iter > self.flags["fixed_phase_iterations"] and not self.flags["fixed_phase"]:
-                self.flags["fixed_phase"] = True
-                self.phase_ff = cp.angle(farfield)
 
         self.update_stats(self.flags["stat_groups"])
 
