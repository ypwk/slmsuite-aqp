from slmsuite.holography.algorithms._header import *
from slmsuite.holography.algorithms._stats import _HologramStats


if torch is not None:

    class ComplexMSELoss(torch.nn.modules.loss._Loss):
        __constants__ = ["reduction"]

        def __init__(
            self, size_average=None, reduce=None, reduction: str = "mean"
        ) -> None:
            super().__init__(size_average, reduce, reduction)

        def forward(self, input, target):
            input_abs = torch.abs(input)
            return torch.nn.functional.mse_loss(
                input_abs / Hologram._norm(input_abs, torch),
                target,
                reduction=self.reduction,
            )

    class MaxUniformLoss(torch.nn.modules.loss._Loss):
        __constants__ = ["reduction"]

        def __init__(
            self, size_average=None, reduce=None, reduction: str = "mean"
        ) -> None:
            super().__init__(size_average, reduce, reduction)

        def forward(self, input, target):
            return -torch.sum(torch.square(torch.abs(input))) + 10 * torch.std(
                torch.abs(input)
            )


class Hologram(_HologramStats):
    r"""
    Phase retrieval methods applied to holography (DFT-based).
    See :meth:`.optimize()` to learn about the methods implemented for hologram optimization.

    Tip
    ~~~
    The Fourier domain (``"kxy"``) of an SLM with shape :attr:`slm_shape` also has the shape
    :attr:`slm_shape` under discrete Fourier transform. The extents of this
    domain correspond to the edges of the farfield determined by physical constants
    as :math:`\pm\frac{\lambda}{2\Delta x}` radians, where :math:`\Delta x`
    is the SLM pixel pitch. This means that resolution of the farfield
    :math:`\pm\frac{\lambda}{2N_x\Delta x}` radians can be quite poor with small
    resolution :math:`N_x`. The solution is to zero-pad the SLM nearfield
    --- artificially increasing the width :math:`N_x` and height
    :math:`N_y` while the extent of the non-zero nearfield data remains the same ---
    and thus enhance the resolution of the farfield.
    In practice, padding is accomplished by passing a :attr:`shape` or
    :attr:`target` of appropriate shape (see constructor :meth:`.__init__()` and subclasses),
    potentially with the aid of the static helper function :meth:`.get_padded_shape()`.

    Note
    ~~~~
    :attr:`target`, :attr:`weights`, :attr:`phase_ff`, and :attr:`amp_ff` are all
    matrices of shape :attr:`shape`. To save memory, the matrices :attr:`phase` and :attr:`amp`
    are stored with the (smaller, but not strictly smaller) shape :attr:`slm_shape`.
    Also to save memory, :attr:`phase_ff` and :attr:`amp_ff` are set to ``None`` on construction,
    and only initialized if they need to be used. Any code additions should check for ``None``.

    Tip
    ~~~
    Due to imperfect SLM diffraction efficiency, undiffracted light will
    be present at the center of the :attr:`target`.
    This is called the zeroth order diffraction peak.
    To avoid this peak, consider shifting
    the data contained in :attr:`target` away from the center.

    Tip
    ~~~
    For mixed region amplitude freedom (MRAF) capabilities, set the part of the
    :attr:`target` desired as a 'noise region' to ``nan``.
    See :meth:`optimize()` for more details.
    :class:`SpotHologram` has spot-specific methods for generated noise region pattern.

    Caution
    ~~~~~~~
    By default, arguments passed to the constructor (:attr:`phase`, :attr:`amp`, ... )
    are stored directly as attributes **without copying**, when possible. These will be
    modified in place. However, :mod:`numpy` arrays passed to :mod:`cupy` will naturally
    be copied onto the GPU and arrays of incorrect :attr:`dtype` will likewise be copied
    and casted. This lack of copying is desired in many cases, such that external routines
    access the same data, but the user can choose to pass copied arrays if this behavior is undesired.

    Attributes
    ----------
    slm_shape : (int, int)
        The shape of the **nearfield** device producing the hologram in the **farfield**
        in :mod:`numpy` ``(h, w)`` form. This is important to record because
        certain optimizations and calibrations depend on it. If multiple of :attr:`slm_shape`,
        :attr:`phase`, or :attr:`amp` are not ``None`` in the constructor, the shapes must agree.
        If all are ``None``, then the shape of the :attr:`target` is used instead
        (:attr:`slm_shape` == :attr:`shape`).
    shape : (int, int)
        The shape of the computational space in the **nearfield** and **farfield**
        in :mod:`numpy` ``(h, w)`` form.
        Corresponds to the the ``"knm"`` basis in the **farfield**.
        This often differs from :attr:`slm_shape` due to padding of the **nearfield**.
    phase : numpy.ndarray OR cupy.ndarray
        **nearfield** phase pattern to optimize.
        Initialized to with :meth:`random.default_rng().uniform()` by default (``None``).
        This is of shape :attr:`slm_shape`
        and (upon copying to :attr:`nearfield` during optimization)
        padded to shape :attr:`shape`.
    amp : numpy.ndarray OR cupy.ndarray
        **nearfield** source amplitude pattern (i.e. image-space constraints).
        Uniform illumination is assumed by default (``None``).
        This is of shape :attr:`slm_shape`
        and (upon copying to :attr:`nearfield` during optimization)
        padded to shape :attr:`shape`.
    nearfield : numpy.ndarray OR cupy.ndarray
        Helper variable to encode the data in
        :attr:`phase` and :attr:`amp` as a single complex matrix.
        This is of shape :attr:`shape`.
    target : numpy.ndarray OR cupy.ndarray
        Desired **farfield** amplitude in the ``"knm"`` basis. The goal of optimization.
        This is of shape :attr:`shape` in DFT-based algorithms, but differs for
        :class:`CompressedSpotHologram`.
    weights : numpy.ndarray OR cupy.ndarray
        The mutable **farfield** amplitude in the ``"knm"`` basis used in GS.
        Starts as :attr:`target` but may be modified by weighted feedback in WGS.
        This is of the same shape as :attr:`target`.
    farfield : numpy.ndarray OR cupy.ndarray
        Helper variable to encode the data in the farfield as a single complex matrix.
        This is of the same shape as :attr:`target`.
    phase_ff : numpy.ndarray OR cupy.ndarray
        Algorithm-constrained **farfield** phase in the ``"knm"`` basis.
        Used as a helper variable for optimization.
        Stored for computational algorithms which desire to fix the phase in the farfield
        (see :meth:`~slmsuite.holography.algorithms.Hologram.optimize_gs`).
        This is of the same shape as :attr:`target`.
    amp_ff : numpy.ndarray OR cupy.ndarray OR None
        **Farfield** amplitude in the ``"knm"`` basis.
        Used for comparing this, the computational result, with the :attr:`target`.
        This is of the same shape as :attr:`target`.
    dtype : type
        Datatype for real arrays.
        The default is ``float32``.
    dtype_complex : type
        Datatype for complex arrays. The complex numbers follow :mod:`numpy`
        `type promotion <https://numpy.org/doc/stable/reference/routines.fft.html#type-promotion>`_.
        Complex datatypes are derived from :attr:`dtype`:

        - ``float32`` -> ``complex64`` (the default :attr:`dtype`)
        - ``float64`` -> ``complex128``

        ``float16`` is *not* recommended for :attr:`dtype` because ``complex32`` is not
        implemented by :mod:`numpy`.
    propagation_kernel : numpy.ndarray OR cupy.ndarray OR None
        Allows the user to target holography at different depths or aberration spaces.
        This is also applied for
        :class:`~slmsuite.holography.algorithms.FeedbackHologram`
        and subclasses to `~slmsuite.holography.algorithms.FeedbackHologram.measure()`
        the hologram at the desired plane.
        If ``None``, this feature is not used and no depth or aberration
        transformation is applied.
    iter : int
        Tracks the current iteration number.
    flags : dict
        Helper flags to store custom persistent variables for optimization.
        These flags are generally changed by passing as a ``kwarg`` to
        :meth:`~slmsuite.holography.algorithms.Hologram.optimize()`.
        Contains the following keys:

         - ``"method"`` : ``str``
            Stores the method used for optimization.
            See :meth:`~slmsuite.holography.algorithms.Hologram.optimize()`.
         - ``"fixed_phase"`` : ``bool``
            Fixes the farfield phase as mandated by certain weighted algorithms
            (see :meth:`~slmsuite.holography.algorithms.Hologram.optimize_gs()`).
         - ``"feedback"`` : ``str``
            Stores the values passed to
            :meth:`~slmsuite.holography.algorithms.Hologram.optimize()`.
         - ``"stat_groups"`` : ``list of str``
            Stores the values passed to
            :meth:`~slmsuite.holography.algorithms.Hologram.optimize()`.
         - ``"raw_stats"`` : ``bool``
            Whether to store raw stats: the raw image and feedback data for each
            iteration. Note that this can be a good amount of data.
         - ``"blur_ij"`` : ``float``
            See :meth:`~slmsuite.holography.algorithms.FeedbackHologram.ijcam_to_knmslm()`.
         - Other user-defined flags.

    stats : dict
        Dictionary of useful statistics. data is stored in lists, with indices corresponding
        to each iteration. Contains:

         - ``"methods"`` : ``list of str``
            Method used for each iteration.
         - ``"flags"`` : ``dict of lists``
            Each key corresponds to a flag that was used at least once. If it is ``np.nan``
            on a given iteration, then it was undefined at that point (update functions
            keep track of all this).
         - ``"stats"`` : ``dict of dicts of lists``
            Same format as ``"flags"``, except with another layer of hierarchy corresponding
            to the source (group) of the given stats. This is to differentiate standard deviations
            computed computationally and experimentally.

        See :meth:`._update_stats()` and :meth:`.plot_stats()`.
    """

    def __init__(
        self,
        target,
        amp=None,
        phase=None,
        slm_shape=None,
        dtype=np.float32,
        propagation_kernel=None,
        **kwargs,
    ):
        r"""
        Initialize datastructures for optimization.
        When :mod:`cupy` is enabled, arrays are initialized on the GPU as :mod:`cupy` arrays:
        take care to use class methods to access these parameters instead of editing
        them directly, as :mod:`cupy` arrays behave slightly differently than numpy arrays in
        some cases.

        Parameters additional to class attributes are described below:

        Parameters
        ----------
        target : numpy.ndarray OR cupy.ndarray OR (int, int) OR None
            Target to optimize to.
            The user can also pass a shape in :mod:`numpy` ``(h, w)`` form,
            and this constructor will create an empty target of all zeros.
            :meth:`.get_padded_shape()` can be of particular help for calculating the
            shape that will produce desired results (in terms of precision, etc).
            ``None`` is used internally.
        amp : array_like OR None
            The nearfield amplitude. See :attr:`amp`. Of shape :attr:`slm_shape`.
        phase : array_like OR None
            The nearfield initial phase.
            See :attr:`phase`. :attr:`phase` should only be passed if the user wants to
            precondition the optimization. Of shape :attr:`slm_shape`.
        slm_shape : (int, int) OR slmsuite.hardware.FourierSLM OR slmsuite.hardware.slms.SLM OR None
            The shape of the nearfield of the SLM in :mod:`numpy` `(h, w)` form.
            Optionally, as a quality of life feature, the user can pass a
            :class:`~slmsuite.hardware.FourierSLM` or
            :class:`~slmsuite.hardware.slms.SLM` instead,
            and ``slm_shape`` (and ``amp`` if it is ``None``) are populated from this.
            If ``None``, tries to use the shape of ``amp`` or ``phase``, but if these
            are not present, defaults to :attr:`shape` (which is usually determined by ``target``).
        dtype : type
            See :attr:`dtype`; the type to use for stored arrays. The user should choose
            this as a tradeoff between precision, memory size, and compute time.
        propagation_kernel : array_like OR None
            Primarily used for targeting holography at a different depth plane, encoded
            by a focusing kernel. :class:`MultiplaneHologram`, targeting several depth planes,
            must make use of this parameter to 'bake' the information for each plane
            into the composite hologram.
            A more advanced use of this feature is to
            target different positions in aberration-space, i.e. have a unique
            wavefront calibration baked into the hologram for each plane.

            The kernel must be of shape :attr:`slm_shape`.
            If ``None``, this feature is unused (the kernel is an ideal DFT).

            Tip
            ~~~
            The unit conversions necessary to convert a depth into a Zernike focusing
            parameter are stored in a ``cameraslm``, and can be accessed via
            :meth:`~slmsuite.holography.toolbox.convert_vector`.

            .. highlight:: python
            .. code-block:: python

                # Convert a floating point Z depth from a desired units to Zernike units.
                depth_zernike = convert_vector(
                    (0, 0, depth),
                    from_units="{depth_units}",
                    to_units="zernike",
                    hardware=cameraslm,
                )

                # The ANSI Zernike indices (2,1,4) [x,y,z]
                # are automatically assumed from the 3-vector.
                propagation_kernel = toolbox.phase.zernike_sum(
                    grid=cameraslm,
                    weights=depth_zernike,
                )

            Note
            ~~~~
            Is ignored for :class:`~slmsuite.holography.algorithms.CompressedSpotHologram`.
        **kwargs
            Passed to :attr:`flags`.
        """
        # 1) Determine the shape of the SLM. We have three sources of this shape, which are
        # optional to pass, but must be self-consistent if passed:
        #
        #  a) The shape of the nearfield amplitude
        #  b) The shape of the seed nearfield phase
        #  c) slm_shape itself (which is set to the shape of a passed SLM, if given).
        #
        # If no parameter is passed for a given shape, the shape is set to (nan, nan) to
        # prepare for a vote (next section).

        # Option a
        if amp is None:
            amp_shape = (np.nan, np.nan)
        else:
            amp_shape = amp.shape

        # Option b
        if phase is None:
            phase_shape = (np.nan, np.nan)
        else:
            phase_shape = phase.shape

        # Option c
        if slm_shape is None:
            slm_shape = (np.nan, np.nan)
        else:
            try:  # Check if slm_shape is a CameraSLM.
                if amp is None:
                    amp = slm_shape.slm._get_source_amplitude()
                    amp_shape = amp.shape
                slm_shape = slm_shape.slm.shape
            except:
                try:  # Check if slm_shape is an SLM
                    if amp is None:
                        amp = slm_shape._get_source_amplitude()
                        amp_shape = amp.shape
                    slm_shape = slm_shape.shape

                except:  # (int, int) case
                    pass

            if len(slm_shape) != 2:
                slm_shape = (np.nan, np.nan)

        # 1) [cont] We now have a few options for what the shape of the SLM could be.
        # Parse these to validate consistency.
        stack = np.vstack((amp_shape, phase_shape, slm_shape))
        if np.all(np.isnan(stack)):
            self.slm_shape = None
        else:
            self.slm_shape = np.rint(np.nanmean(stack, axis=0)).astype(int)

            if amp is not None:
                if not np.all(self.slm_shape == np.array(amp_shape)):
                    raise ValueError(
                        "The shape of amplitude (via `amp` or SLM) is not equal to the "
                        "shapes of the provided initial phase (`phase`) or SLM (via `target` or `slm_shape`)"
                    )
            if phase is not None:
                if not np.all(self.slm_shape == np.array(phase_shape)):
                    raise ValueError(
                        "The shape of the initial phase (`phase`) is not equal to the "
                        "shapes of the provided amplitude (via `amp` or SLM) or SLM (via `target` or `slm_shape`)"
                    )
            if slm_shape is not None:
                if not np.all(self.slm_shape == np.array(slm_shape)):
                    raise ValueError(
                        "The shape of SLM (via `target` or `slm_shape`) is not equal to the "
                        "shapes of the provided initial phase (`phase`) or amplitude (via `amp` or SLM)"
                    )

            self.slm_shape = tuple(self.slm_shape)

        # 1.5) Parse target and create shape.
        if target is None:  # Multi or Compressed Hologram.
            if self.slm_shape is None:
                raise ValueError("SLM shape must be provided through cameraslm=")

            self.shape = self.slm_shape

            # Don't initialize memory for Multi
            if target is None:
                target = []
        else:  # Other cases
            if len(target) == 2:  # (int, int) was passed.
                self.shape = target
                target = None
            elif len(np.shape(target)) == 2:  # array_like (true target) passed.
                self.shape = np.shape(target)
            else:
                raise ValueError(f"Unexpected target {target}.")

            # Warn the user about powers of two if not multiplane hologram.
            if any(
                np.log2(self.shape) != np.round(np.log2(self.shape))
            ) and not hasattr(self, "holograms"):
                warnings.warn(
                    f"Hologram target shape {self.shape} is not a power of 2; consider using "
                    ".get_padded_shape() to pad to powers of 2 and speed up "
                    "FFT computation. While some FFT solvers support other prime powers "
                    "(3, 5, 7, ...), literature suggests that GPU support is best for powers of 2."
                )

        if self.slm_shape is None:
            self.slm_shape = self.shape

        # 2) Initialize variables.
        # Save the data type.
        if dtype(0).nbytes == 4:
            self.dtype = np.float32
            self.dtype_complex = np.complex64
        elif dtype(0).nbytes == 8:
            self.dtype = np.float64
            self.dtype_complex = np.complex128
        else:
            raise ValueError(f"Data type {dtype} not supported.")

        # Initialize and normalize nearfield amplitude.
        if amp is None:  # Uniform amplitude by default (scalar).
            self.amp = 1 / np.sqrt(np.prod(self.slm_shape))
        else:  # Otherwise, initialize and normalize.
            self.amp = cp.array(
                amp,
                dtype=self.dtype,
                copy=(False if np.__version__[0] == "1" else None),
            )
            self.amp *= 1 / Hologram._norm(self.amp)

        # Check propagation_kernel.
        if propagation_kernel is None:
            self.propagation_kernel = None
        elif isinstance(propagation_kernel, REAL_TYPES):
            self.propagation_kernel
        else:
            self.propagation_kernel = cp.array(
                propagation_kernel,
                dtype=self.dtype,
                copy=(False if np.__version__[0] == "1" else None),
            )
            if self.propagation_kernel.shape != self.slm_shape:
                raise ValueError(
                    "Expected the propagation kernel to be the same shape as the SLM."
                )

        # Initialize flags.
        self.flags = kwargs

        # Initialize target. reset() will handle weights.
        self._set_target(target, reset_weights=False)

        # Initialize nearfield phase.
        self.phase = None
        self.reset_phase(phase)

        # Initialize everything else inside reset.
        self.reset(reset_phase=False, reset_flags=False)

        # Custom GPU kernels for speedy weighting.
        self._update_weights_generic_cuda_kernel = None
<<<<<<< HEAD
        if np != cp and False:  # Disabled until 0.1.1
=======
        if np != cp and False:   # Disabled until 0.1.3
>>>>>>> 8d930d4c
            try:
                self._update_weights_generic_cuda_kernel = cp.RawKernel(
                    CUDA_KERNELS, "update_weights_generic"
                )
            except:
                pass

    # Initialization helper functions.
    def reset(self, reset_phase=True, reset_flags=False):
        r"""
        Resets the hologram to an initial state. Does not restore the preconditioned ``phase``
        that may have been passed to the constructor (as this information is lost upon
        optimization). Instead, phase is randomized if ``reset_phase=True``.
        Also uses the current ``target`` rather than the ``target`` that may have been
        passed to the constructor (e.g. includes current
        :meth:`~slmsuite.holography.algorithms.SpotHologram.refine_offset()` changes, etc).

        Parameters
        ----------
        reset_phase : bool
            Whether to additionally call :meth:`reset_phase()`.
        reset_flags : bool:
            Whether to erase the information (including passed ``kwargs``) stored in :attr:`flags`.
        """
        # Reset phase to random if needed.
        if self.phase is None or reset_phase:
            self.reset_phase()

        # Reset weights.
        self.reset_weights()

        # Reset vars.
        self.iter = 0
        self.stats = {"method": [], "flags": {}, "stats": {}}
        if reset_flags:
            self.flags = {"method": ""}

        # Reset farfield storage.
        self.amp_ff = None
        self.phase_ff = None

        # Reset complex looping variables.
        self.nearfield = cp.zeros(self.shape, dtype=self.dtype_complex)
        if not self.target is None:
            self.farfield = cp.zeros(self.target.shape, dtype=self.dtype_complex)

    def _get_target_moments_knm_norm(self):
        """
        Get the first and second order moments of the target in normalized knm space
        (knm integers divided by shape)
        """
        # Grab the target.
        target = self.target
        if hasattr(target, "get"):
            target = self.target.get()

        # Figure out the size of the target in knm space
        center_knm = analysis.image_positions(
            target, nansum=True
        )  # Note this is centered knm space.

        # FUTURE: handle shear.
        std_knm = np.sqrt(
            analysis.image_variances(target, centers=center_knm, nansum=True)[:2, 0]
        )

        # Normalized knm divides by the shape. This is such that these values can be
        # compared even for holograms of different shape.
        shape = np.flip(self.shape).astype(float)

        return np.squeeze(center_knm) / shape, np.squeeze(std_knm) / shape

    def _get_quadratic_initial_phase(self, scaling=1):
        """
        Analytically guesses a phase pattern (lens, blaze) that will overlap with the target.
        """
        if hasattr(self.amp, "get"):
            std_amp = np.sqrt(analysis.image_variances(self.amp.get())[:2, 0])
        else:
            std_amp = np.sqrt(analysis.image_variances(self.amp)[:2, 0])
        slm_shape = np.flip(self.slm_shape).astype(float)
        std_amp /= slm_shape

        center_knm_norm, std_knm_norm = self._get_target_moments_knm_norm()

        grid = analysis._generate_grid(
            self.slm_shape[1], self.slm_shape[0], centered=True
        )
        grid = [grid[0].astype(self.dtype), grid[1].astype(self.dtype)]
        grid[0] /= self.slm_shape[1]
        grid[1] /= self.slm_shape[0]

        # Figure out what lens and blaze we should apply to initialize to cover
        # the target, based upon the moments we calculated.
        return cp.array(
            tphase.blaze(grid, slm_shape * center_knm_norm)
            + tphase.lens(
                grid, np.reciprocal(scaling * slm_shape * std_knm_norm / std_amp)
            ),
            dtype=self.dtype,
            copy=(False if np.__version__[0] == "1" else None),
        )

    def _get_random_phase(self):
        if cp == np:  # numpy does not support `dtype=`
            rng = np.random.default_rng()
            return rng.uniform(-np.pi, np.pi, self.slm_shape).astype(self.dtype)
        else:
            return cp.random.uniform(-np.pi, np.pi, self.slm_shape, dtype=self.dtype)

    def reset_phase(self, custom_phase=None, random_phase=None, quadratic_phase=None):
        r"""
        Resets the hologram
        to a provided phase,
        to a random state,
        or to a `quadratic phase <https://doi.org/10.1364/OE.16.002176>`_
        which overlaps with the target pattern.

        Parameters
        ----------
        custom_phase : array_like OR None
            Custom nearfield initial phase. If not ``None``, then all other parameters
            are ignored.
            See :attr:`phase`. :attr:`phase` should only be passed if the user wants to
            precondition the optimization. Of shape :attr:`slm_shape`.
        random_phase : float OR None
            Sets the phase to uniformly random phase, scaled to :math:`2\pi`.
            Setting ``random_phase`` to a fraction of 1 likewise scales the randomness.
            If ``None``, looks for ``"random_phase"`` in :attr:`flags`.
            This adds with the ``quadratic_phase`` parameter.
        quadratic_phase : bool OR float OR None
            We can also precondition the phase analytically (with a lens and blaze)
            to roughly the size of the target hologram, according to the first and
            second order :meth:`~slmsuite.holography.analysis.image_moments()`.
            This quadratic preconditioning is
            `thought to help reduce the formation of optical vortices or speckle
            <https://doi.org/10.1364/OE.16.002176>`_
            compared to random initialization, as the analytic distribution
            is smooth in phase.
            If ``None``, looks for ``"quadratic_phase"`` in :attr:`flags`.
            If a ``float`` is provided, the size of the beam in the
            farfield is scaled accordingly.
            This feature is ignored if ``phase`` is not ``None``.
        """
        if self.phase is None:
            self.phase = cp.zeros(self.slm_shape, dtype=self.dtype)

        if custom_phase is not None:
            custom_phase = cp.array(
                custom_phase,
                dtype=self.dtype,
                copy=(False if np.__version__[0] == "1" else None),
            )

            if not np.all(np.array(self.slm_shape) == np.array(custom_phase.shape)):
                raise ValueError(
                    f"Reset phase of shape {custom_phase.shape} is not of slm_shape {self.slm_shape}"
                )

            cp.copyto(self.phase, custom_phase)
        else:
            # Parse quadratic_phase
            if quadratic_phase is None:
                if "quadratic_phase" in self.flags:
                    quadratic_phase = self.flags["quadratic_phase"]
                else:
                    quadratic_phase = False

            # Parse quadratic_phase
            if random_phase is None:
                if "random_phase" in self.flags:
                    random_phase = self.flags["random_phase"]
                else:
                    random_phase = 1

            self.phase.fill(0)

            # Reset phase to random if no custom_phase is given.
            if quadratic_phase:  # Analytic
                self.phase += self._get_quadratic_initial_phase(quadratic_phase)
            if random_phase:  # Random
                self.phase += random_phase * self._get_random_phase()

    def reset_weights(self):
        """
        Resets the hologram weights to the :attr:`target` defaults.
        """
        # Copy from the target.
        self.weights = self.target.copy()

        if hasattr(self, "zero_weights"):
            self.zero_weights *= 0

        # Account for MRAF by setting any noise region to zero by default.
        cp.nan_to_num(self.weights, copy=False, nan=0)

    @staticmethod
    def get_padded_shape(
        slm_shape,
        padding_order=1,
        square_padding=True,
        precision=np.inf,
        precision_basis="kxy",
    ):
        """
        Helper function to calculate the shape of the computational space.
        For a given base ``slm_shape``, pads to the user's requirements.
        If the user chooses multiple requirements, the largest
        dimensions for the shape are selected.
        By default, pads to the smallest square power of two that
        encapsulates the original ``slm_shape``.

        See Also
        ~~~~~~~~
        :class:`Hologram` for more information about the importance of padding.

        Note
        ~~~~
        Under development: a parameter to pad based on available memory
        (see :meth:`_calculate_memory_constrained_shape()`).

        Parameters
        ----------
        slm_shape : (int, int) OR slmsuite.hardware.FourierSLM
            The original shape of the SLM in :mod:`numpy` `(h, w)` form. The user can pass a
            :class:`~slmsuite.hardware.FourierSLM` or :class:`~slmsuite.hardware.SLM` instead,
            and should pass this when using the ``precision`` parameter.
        padding_order : int
            Scales to the ``padding_order`` th larger power of 2.
            A ``padding_order`` of zero does nothing. For instance, an SLM
            with shape ``(720, 1280)`` would yield
            ``(720, 1280)`` for ``padding_order=0``,
            ``(1024, 2048)`` for ``padding_order=1``, and
            ``(2048, 4096)`` for ``padding_order=2``.
        square_padding : bool
            If ``True``, sets the smaller shape dimension to that of the larger, yielding a square.
        precision : float
            Returns the shape that produces a computational k-space with resolution smaller
            than ``precision``. The default, infinity, requests a padded shape larger
            than zero, so ``padding_order`` will dominate.
        precision_basis : str
            Basis for the precision. Can be ``"ij"`` (camera) or ``"kxy"`` (normalized blaze).

        Returns
        -------
        (int, int)
            Shape of the computational space which satisfies the above requirements.
        """
        cameraslm = None
        # If slm_shape is actually a FourierSLM.
        if hasattr(slm_shape, "slm") and hasattr(slm_shape, "cam"):
            cameraslm = slm_shape
            slm_shape = cameraslm.slm.shape

        # If slm_shape is actually a SLM.
        elif hasattr(slm_shape, "shape"):
            cameraslm = lambda: 0  # Make a fake cameraslm
            cameraslm.slm = slm_shape  # At this point, slm_shape is the SLM.
            slm_shape = (
                cameraslm.slm.shape
            )  # And make the shape variable actually the shape.

            if precision_basis == "ij":
                raise ValueError(
                    "Must pass a CameraSLM object under slm_shape "
                    "to use the 'ij' precision_basis!"
                )

        # Handle precision.
        if np.isfinite(precision) and cameraslm is not None:
            if precision <= 0:
                raise ValueError(
                    "Precision passed to get_padded_shape() must be positive."
                )
            dpixel = np.amin(cameraslm.slm.pitch)
            fs = 1 / dpixel  # Sampling frequency

            if precision_basis == "ij":
                slm_range = np.amax(cameraslm.kxyslm_to_ijcam([fs, fs]))
                pixels = slm_range / precision
            elif precision_basis == "kxy":
                pixels = fs / precision

            # Raise to the nearest greater power of 2.
            pixels = np.power(2, int(np.ceil(np.log2(pixels))))
            precision_shape = (pixels, pixels)
        elif np.isfinite(precision):
            raise ValueError(
                "Must pass a CameraSLM object under slm_shape "
                "to implement get_padded_shape() precision calculations!"
            )
        else:
            precision_shape = slm_shape

        # Handle padding_order.
        if padding_order > 0:
            padding_shape = np.power(
                2, np.ceil(np.log2(slm_shape)) + padding_order - 1
            ).astype(int)
        else:
            padding_shape = slm_shape

        # Take the largest and square if desired.
        shape = tuple(np.amax(np.vstack((precision_shape, padding_shape)), axis=0))

        if square_padding:
            largest = np.amax(shape)
            shape = (largest, largest)

        return shape

    def _calculate_memory_constrained_shape(self, device=0, dtype=None):
        if dtype is None:
            dtype = self.dtype

        memory = Hologram.get_mempool_limit(device=device)

        num_values = memory / dtype(0).nbytes

        # (4 real arrays, 2 complex arrays for DFT holograms)
        num_values_per_array = num_values / 8

        return np.sqrt(num_values_per_array)

    # User interactions: Changing the target and recovering the nearfield phase and complex farfield.
    def _set_target(self, new_target, reset_weights=False):
        """
        Change the target to something new. This method handles cleaning and normalization.

        This method is shelled by :meth:`set_target()` such that it is still accessible
        in the case that a subclass overwrites :meth:`set_target()`.

        Tip
        ~~~
        Use :meth:`.plot_farfield()` on :attr:`target`` for visualization.

        Parameters
        ----------
        new_target : array_like OR None
            If ``None``, sets the target to zero. The ``None`` case is used internally
            by :class:`SpotHologram`.
        reset_weights : bool
            Whether to overwrite ``weights`` with ``target``.
        """
        if new_target is None:
            self.target = cp.zeros(shape=self.shape, dtype=self.dtype)
        else:
            self.target = cp.array(
                new_target,
                dtype=self.dtype,
                copy=(False if np.__version__[0] == "1" else None),
            )
            cp.abs(self.target, out=self.target)
            with warnings.catch_warnings():
                self.target *= 1 / Hologram._norm(self.target)

        if reset_weights:
            self.reset_weights()

    def set_target(self, new_target, reset_weights=False):
        """
        Change the target to something new. This method handles cleaning and normalization.

        Parameters
        ----------
        new_target : array_like OR None
            New :attr:`target` to optimize towards. Should be of shape :attr:`shape`.
            If ``None``, :attr:`target` is zeroed (used internally, but probably should not
            be used by a user).
        reset_weights : bool
            Whether to update the :attr:`weights` to this new :attr:`target`.
        """
        self._set_target(new_target=new_target, reset_weights=reset_weights)

    def get_phase(self, include_propagation=False):
        r"""
        Collects the current nearfield phase from the GPU with :meth:`cupy.ndarray.get()`.
        Also shifts the :math:`[-\pi, \pi]` range of :meth:`numpy.arctan2()` to :math:`[0, 2\pi]`
        for faster writing to the SLM (see :meth:`~slmsuite.hardware.slms.slm.SLM.set_phase()`).

        Parameters
        ----------
        include_propagation : bool
            Whether to include the :attr:`propagation_kernel`, if available.

        Returns
        -------
        numpy.ndarray
            Current nearfield phase of the optimization.
        """
        if include_propagation and self.propagation_kernel is not None:
            if cp != np:
                return (self.phase + self.propagation_kernel).get()
            else:
                return self.phase + self.propagation_kernel
        else:
            if cp != np:
                return self.phase.get() + np.pi
            else:
                return self.phase + np.pi

    def get_farfield(self, shape=None, propagation_kernel=None, affine=None, get=True):
        r"""
        Collects the current complex DFT farfield, potentially with transformations.
        This includes collecting the data from the GPU with :meth:`cupy.ndarray.get()`.

        Parameters
        ----------
        shape : (int, int)
            Shape of the DFT.
            Useful to change the resolution of the farfield.
            If ``None``, defaults to :attr:`shape`, and falls back to :attr:`slm_shape`.
        propagation_kernel : array_like
            Used to check the result of the hologram at different depths.
            See :attr:`propagation_kernel`. If ``None``, defaults to
            :attr:`propagation_kernel` if one is present. Otherwise, no kernel is
            applied. Zeroing can force no kernel to be applied and yield the raw DFT.
        affine : dict
            Affine transformation to apply to farfield data (in the form of a dictionary
            with keys ``"M"`` and ``"b"``).
            If ``None``, no transformation is applied.
        get : bool
            Whether or not to convert the cupy array to a numpy array if cupy is used.
            This is ignored if numpy is used.

        Returns
        -------
        numpy.ndarray
            Current farfield expected from the current :attr:`phase`.
        """
        # Parse shape.
        if shape is None:
            shape = self.shape
        if len(shape) == 1:
            shape = self.slm_shape

        # Parse propagation_kernel
        if propagation_kernel is None:
            propagation_kernel = self.propagation_kernel
        if propagation_kernel is None:
            propagation_kernel = 0
        if not np.isscalar(propagation_kernel):
            propagation_kernel = cp.array(
                propagation_kernel, copy=(False if np.__version__[0] == "1" else None)
            )

        # This doesn't use self.nearfield, self.farfield because we might be using different shape.
        nearfield = toolbox.pad(
            self.amp * cp.exp(1j * (self.phase + propagation_kernel)), shape
        )
        farfield = cp.fft.fftshift(
            cp.fft.fft2(cp.fft.fftshift(nearfield), norm="ortho")
        )

        # Only populate amp and phase if
        if self.amp_ff is not None and shape == self.amp_ff.shape:
            self.amp_ff = cp.abs(farfield, out=self.amp_ff)
            self.phase_ff = cp.arctan2(farfield.imag, farfield.real, out=self.phase_ff)

        # Transform as desired. Note that this will likely break normalization.
        if cp != np:
            if affine is not None:
                cp_affine_transform(
                    input=farfield,
                    matrix=affine["M"],
                    offset=affine["b"],
                    output_shape=shape,
                    order=3,
                    output=farfield,
                    mode="constant",
                    cval=0,
                )
            return farfield.get() if get else farfield
        else:
            if affine is not None:
                sp_affine_transform(
                    input=farfield,
                    matrix=affine["M"],
                    offset=affine["b"],
                    output_shape=shape,
                    order=3,
                    output=farfield,
                    mode="constant",
                    cval=0,
                )
            return farfield

    # Propagation: nearfield-farfield helper functions.
    def _populate_results(self):
        """
        Helper function to populate:
            - farfield
            - amp_ff
            - phase_ff

        From the data in:
            - amp
            - phase

        Pass a nearfield complex matrix of self.shape shape to avoid memory reallocation.
        """
        self._nearfield2farfield()
        self.amp_ff = cp.abs(self.farfield, out=self.amp_ff)
        self.phase_ff = cp.arctan2(
            self.farfield.imag, self.farfield.real, out=self.phase_ff
        )

    def _midloop_cleaning(self):
        # 2.1) Cache amp_ff for weighting (if None, will init; otherwise in-place).
        self.amp_ff = cp.abs(self.farfield, out=self.amp_ff)

        # 2.2) Erase images from the past loop. FUTURE: Make better and faster.
        if hasattr(self, "img_ij"):
            self.img_ij = None
        if hasattr(self, "img_knm"):
            self.img_knm = None

    def remove_vortices(self, plot=False):
        """
        Removes the computed phase vortices in the farfield where the target amplitude is positive.
        Useful for smoothing out the pattern and reducing speckle.
        The user can call this method by passing a ``callback=`` function containing it.
        For instance:

        .. code-block:: python

            # Define a function to use a callback.
            def remove_vortices_callback(holo):
                if holo.iter % 10 == 9:     # Only remove vortices every 10 iterations.
                    holo.remove_vortices()  # This method is slightly expensive, so calling every loop is not advised.

            # The function will be called during the loop.
            hologram.optimize(..., callback=remove_vortices_callback)

        Important
        ~~~~~~~~~
        This callback can only applied be during a GS loop. To use for a conjugate
        gradient hologram, do a single iteration of GS.

        Parameters
        ----------
        plot : bool
            Enable debug plots.
        """
        if self.phase_ff is not None:
            limits = self.plot_farfield(self.target)

            if plot:
                self.plot_farfield(self.phase_ff, title="phase original", limits=limits)
                self.plot_farfield(
                    analysis.image_vortices(self.phase_ff),
                    title="vortices coords",
                    limits=limits,
                )
                self.plot_farfield(
                    (self.target > 0).astype(float), title="target_mask", limits=limits
                )
                self.plot_farfield(
                    (self.target > 0).astype(float)
                    + analysis.image_vortices(self.phase_ff),
                    title="vortices coords + target_mask",
                    limits=limits,
                )
                self.plot_farfield(
                    analysis.image_vortices_remove(
                        self.phase_ff, self.target > 0, True
                    ),
                    title="phase vortices",
                    limits=limits,
                )
                analysis.image_vortices_remove(self.phase_ff, self.target > 0)
                self.plot_farfield(
                    self.phase_ff, title="phase removal after", limits=limits
                )

    def _build_nearfield(self, phase_torch=None):
        """Populate nearfield with data from amp and phase."""
        (i0, i1, i2, i3) = toolbox.unpad(self.shape, self.slm_shape)
        self.nearfield.fill(0)

        if phase_torch is None:
            if self.propagation_kernel is None:
                self.nearfield[i0:i1, i2:i3] = self.amp * cp.exp(1j * self.phase)
            else:
                self.nearfield[i0:i1, i2:i3] = self.amp * cp.exp(
                    1j * (self.phase + self.propagation_kernel)
                )

            return self.nearfield
        else:
            nearfield_torch = self._get_torch_tensor_from_cupy(self.nearfield)
            amp_torch = self._get_torch_tensor_from_cupy(self.amp)
            prop_torch = self._get_torch_tensor_from_cupy(self.propagation_kernel)

            self.optimizer.zero_grad()

            if prop_torch is None:
                nearfield_torch[i0:i1, i2:i3] = amp_torch * torch.exp(1j * phase_torch)
            else:
                nearfield_torch[i0:i1, i2:i3] = amp_torch * torch.exp(
                    1j * (phase_torch + prop_torch)
                )

            return nearfield_torch

    def _nearfield_extract(self):
        """Populate phase with data from nearfield."""
        (i0, i1, i2, i3) = toolbox.unpad(self.shape, self.slm_shape)

        self.phase = cp.arctan2(
            self.nearfield.imag[i0:i1, i2:i3],
            self.nearfield.real[i0:i1, i2:i3],
            out=self.phase,
        )
        if self.propagation_kernel is not None:
            self.phase -= self.propagation_kernel

    def _nearfield2farfield(self, phase_torch=None):
        """
        Maps the nearfield to the farfield by a discrete Fourier transform.
        This should populate :attr:`farfield`.
        This function is overloaded by subclasses.
        """
        # This may return a torch nearfield if we are in torch mode.
        nearfield = self._build_nearfield(phase_torch)

        if phase_torch is None:
            self.farfield = cp.fft.fftshift(
                cp.fft.fft2(cp.fft.fftshift(nearfield), norm="ortho")
            )
        else:
            farfield_torch = self._get_torch_tensor_from_cupy(self.farfield)
            farfield_torch = torch.fft.fftshift(
                torch.fft.fft2(torch.fft.fftshift(nearfield), norm="ortho")
            )
            self.farfield = cp.asarray(farfield_torch.detach())

            return farfield_torch

        self._midloop_cleaning()

    def _farfield2nearfield(self, extract=True):
        """
        Maps the farfield to the nearfield by a discrete Fourier transform.
        This should populate populate :attr:`nearfield`.
        This function is overloaded by subclasses.

        Parameters
        ----------
        extract : bool
            Whether to extract data into the :attr:`phase` variable. This is not used
            for :class:`MultiplaneHologram`.
        """
        self.nearfield = cp.fft.ifftshift(
            cp.fft.ifft2(cp.fft.ifftshift(self.farfield), norm="ortho")
        )

        if extract:
            self._nearfield_extract()

    # Core optimization function.
    def optimize(
        self,
        method="GS",
        maxiter=20,
        verbose=True,
        callback=None,
        feedback=None,
        stat_groups=[],
        **kwargs,
    ):
        r"""
        Optimizers to solve the "phase problem": approximating the nearfield phase that
        transforms a known nearfield source amplitude to a desired farfield
        target amplitude.
        Supported optimization methods include:

        -   Gerchberg-Saxton (GS) phase retrieval.

            - ``'GS'``

              `An iterative algorithm for phase retrieval
              <http://www.u.arizona.edu/~ppoon/GerchbergandSaxton1972.pdf>`_,
              accomplished by moving back and forth between the imaging and Fourier domains,
              with amplitude corrections applied to each.
              This is usually implemented using fast discrete Fourier transforms,
              potentially GPU-accelerated.

        -   Weighted Gerchberg-Saxton (WGS) phase retrieval algorithms of various flavors.
            Improves the uniformity of GS-computed focus arrays using weighting methods and
            techniques from literature. The ``method`` keywords are:

            - ``'WGS-Leonardo'``

              `The original WGS algorithm <https://doi.org/10.1364/OE.15.001913>`_.
              Weights the target amplitudes by the ratio of mean amplitude to computed
              amplitude, which amplifies weak spots while attenuating strong spots. Uses
              the following weighting function:

              .. math:: \mathcal{W} = \mathcal{W}\left(\frac{\mathcal{T}}{\mathcal{F}}\right)^p

              where :math:`\mathcal{W}`, :math:`\mathcal{T}`, and :math:`\mathcal{F}`
              are the weight amplitudes,
              target (goal) amplitudes, and
              feedback (measured) amplitudes,
              and :math:`p` is the power passed as ``"feedback_exponent"`` in
              :attr:`~slmsuite.holography.algorithms.Hologram.flags` (see ``kwargs``).
              The power :math:`p` defaults to .8 if not passed. In general, smaller
              :math:`p` will lead to slower yet more stable optimization.

            - ``'WGS-Kim'``

              `Improves the convergence <https://doi.org/10.1364/OL.44.003178>`_
              of ``WGS-Leonardo`` by fixing the farfield phase
              strictly after a desired number of net iterations
              specified by ``"fix_phase_iteration"``
              or after exceeding a desired efficiency
              (fraction of farfield energy at the desired points)
              specified by ``"fix_phase_efficiency"``

            - ``'WGS-Nogrette'``

              Weights target intensities by `a tunable gain factor <https://doi.org/10.1103/PhysRevX.4.021034>`_.

              .. math:: \mathcal{W} = \mathcal{W}/\left(1 - f\left(1 - \mathcal{F}/\mathcal{T}\right)\right)

              where :math:`f` is the gain factor passed as ``"feedback_factor"`` in
              :attr:`~slmsuite.holography.algorithms.Hologram.flags` (see ``kwargs``).
              The factor :math:`f` defaults to .1 if not passed.

              Note that while Nogrette et al compares powers, this implementation
              compares amplitudes for speed. These are identical to first order.

            - ``'WGS-Wu'``

              Weights using an `exponential <https://doi.org/10.1364/OE.413723>`_
              function, which is less sensitive to near-zero values of
              :math:`\mathcal{F}` or :math:`\mathcal{T}`.

              .. math:: \mathcal{W} = \mathcal{W}\exp\left( p (\mathcal{T} - \mathcal{F}) \right)

              The speed of correction is controlled by :math:`p`,
              the power passed as ``"feedback_exponent"``.

            - ``'WGS-tanh'``

              Weights by hyperbolic tangent, commonly used as an
              `activation function
              <https://en.wikipedia.org/wiki/Activation_function#Table_of_activation_functions>`_
              in machine learning.

              .. math:: \mathcal{W} = \mathcal{W}\left[1 + f\text{tanh}\left( p (\mathcal{T} - \mathcal{F}) \right) \right]

              This weighting limits each update to a relative change of :math:`\pm f`,
              passed as ``"feedback_factor"``, which is useful to prevent large changes.
              The speed of correction is controlled by :math:`p`,
              the power passed as ``"feedback_exponent"``.

        -   Conjugate Gradient (CG) phase retrieval.

            - ``'CG'``

              **(This feature is experimental.)**

              Some holography---especially that with more complicated holographic
              objectives---can be better treated with gradient-based methods.
              In these cases, the phase is guided to an optimized state by following the
              `back-propagated <https://pytorch.org/tutorials/beginner/basics/autogradqs_tutorial.html>`_
              gradients (with respect to phase) of given objective ``loss`` which is
              passed as one of the :attr:`flags` to :meth:`.optimize()`.
              Weighting different components of the objective leads to tradeoffs between
              those components: for instance a tradeoff between power guided into a given
              pattern and the uniformity of the realized pattern.
              :mod:`slmsuite` uses :mod:`pytorch` as a backend for gradient computation.
              Notably, memory is still owned and initialized by :mod:`cupy`, but
              gradients can be calculated by using :mod:`pytorch`-:mod:`cupy`
              `interoperability <https://docs.cupy.dev/en/stable/user_guide/interoperability.html#pytorch>`_.

              The objective ``loss`` is expected to be a :class:`torch.nn.Module`
              and defaults to a complex variant of ``torch.nn.MSELoss()``.
              ``loss`` is called in the style of :mod:`pytorch`, using (as arguments)
              the computed ``farfield`` (with gradient tree intact) and
              the ``target`` values for the farfield. Internally, this looks like:

              .. code-block:: python

                result = loss(      # The user provides this nn.Module to .optimize()
                    farfield,       # The farfield (with gradients), calculated from `phase` by slmsuite
                    target          # The target, initialized by the user and processed by slmsuite
                )
                result.backward()   # Gradients are back-propagated to the input `phase`.

              For :class:`~slmsuite.holography.algorithms.FeedbackHologram` and
              subclasses, the gradients are computed computationally, but the
              computational values are then replaced with the experimental results.
              This allows optimization of the experimental results using the
              computational gradients (correct to first order) as a guide.
              Currently, feedback is *not supported* for spot arrays with
              ``"experimental_spot"`` or ``"computational_spot"`` feedback
              (WGS probably works better for such spot array objectives anyway).

              Creating a custom objective is as simple as making a custom
              :meth:`torch.nn.Module.forward()` method.
              These methods can be as simple as
              `a single expression <https://pytorch.org/docs/stable/generated/torch.nn.MSELoss.html>`_
              or as complicated as
              `a full neural network <https://pytorch.org/tutorials/beginner/introyt/modelsyt_tutorial.html>`_
              operating on the input parameters.
              However, remember to use :mod:`pytorch` methods because the arguments are
              of type :class:`torch.Tensor`.
              Here's an example of a custom :meth:`torch.nn.Module.forward()`
              which implements the `Huber loss <https://en.wikipedia.org/wiki/Huber_loss>`_:

              .. code-block:: python

                # Define the loss as a class.
                class HuberLoss(nn.Module):
                    def __init__(self, delta=1.0):
                        super(HuberLoss, self).__init__()
                        self.delta = delta

                    def forward(self, farfield, target):
                        residual = torch.abs(farfield - target)
                        quadratic = torch.clamp(residual, max=self.delta)
                        linear = residual - quadratic
                        loss = 0.5 * quadratic ** 2 + self.delta * linear

                        return torch.mean(loss)

                # Initialize the class. Remember that we can pass arguments (delta) here.
                loss = HuberLoss(delta=2.0)

                # Pass the loss to the hologram by one of two methods:
                hologram.optimize(..., loss=loss)       # 1. Pass as **kwarg.
                hologram.flags["loss"] = loss           # 2. Set directly.

              MRAF (next section), if desired, needs to be handled by the ``loss`` function.
              MRAF information is encoded in the ``target``, with the noise region being ``nan``.

        -   The option for `Mixed Region Amplitude Freedom (MRAF)
            <https://doi.org/10.1007/s10043-018-0456-x>`_ feedback. In standard
            iterative algorithms, the entire Fourier-domain unpatterned field is replaced with zeros.
            This is disadvantageous because a desired farfield pattern might not be especially
            compatible with a given nearfield amplitude, or otherwise. MRAF enables
            "noise regions" where some fraction of the given farfield is **not** replaced
            with zeros and instead is allowed to vary. In practice, MRAF is
            enabled by setting parts of the :attr:`target` to ``nan``; these regions act
            as the noise regions. The ``"mraf_factor"`` flag in
            :attr:`~slmsuite.holography.algorithms.Hologram.flags`
            allows the user to partially attenuate the noise regions.
            A factor of 0 fully attenuates the noise region (normal WGS behavior).
            A factor of 1 does not attenuate the noise region at all (the default).
            Middle ground is recommended, but is application-dependent as a
            tradeoff between improving pattern fidelity and maintaining pattern efficiency.

            As examples, consider two cases where MRAF can be useful:

            - **Sloping a top hat.** Suppose we want very flat amplitude on a beam.
              Requesting a sharp edge to this beam can lead to fringing effects at the
              boundary which mitigate flatness both inside and outside the beam.
              If instead a noise region is defined in a band surrounding the beam,
              the noise region will be filled with whatever slope best enables the
              desired flat beam.

            - **Mitigating diffractive orders.** Without MRAF, spot patterns with high
              crystallinity often have "ghost" diffractive orders which continue the
              pattern past the edges of requested spots. Even though these orders are attenuated
              during each phase retrieval iteration, they remain part of the best
              solution for the recovered phase. With MRAF, a noise region can help solve
              for retrieved phase which does not generate these undesired orders.

        Caution
        ~~~~~~~
        Requesting ``stat_groups`` will slow the speed of optimization due to the
        overhead of processing and saving statistics, especially in the case of
        GPU-accelerated optimization where significant time cost is incurred by
        moving these statistics to the CPU. This is especially apparent in the case
        of fully-computational holography, where this effect can slow what is otherwise
        a fully-GPU-contained loop by an order magnitude.

        Tip
        ~~~
        This function uses a parameter naming convention borrowed from
        :meth:`scipy.optimize.minimize()` and other functions in
        :mod:`scipy.optimize`. The parameters ``method``, ``maxiter``, and ``callback``
        have the same functionality as the equivalently-named parameters in
        :meth:`scipy.optimize.minimize()`.

        Parameters
        ----------
        method : str
            Optimization method to use. See the list of optimization methods above.
        maxiter : int
            Number of iterations to optimize before terminating.
        verbose : bool OR int
            Whether to display :mod:`tqdm` progress bars.
            These bars are also not displayed for ``maxiter <= 1``.
            If ``verbose`` is greater than 1, then flags are printed as a preamble.
        callback : callable OR None
            Same functionality as the equivalently-named parameter in
            :meth:`scipy.optimize.minimize()`. ``callback`` must accept a Hologram
            or Hologram subclass as the single argument. If ``callback`` returns
            ``True``, then the optimization exits. Ignored if ``None``.
        feedback : str OR None
            Type of feedback to use during optimization, for instance when weighting in ``"WGS"``.
            For direct instances of :class:`Hologram`, this can only
            be ``"computational"`` feedback. Subclasses support more types of feedback.
            Supported feedback options include the following:

            - ``"computational"`` Uses the the projected farfield pattern (transform of
              the complex nearfield) as feedback.
            - ``"experimental"`` Uses a camera contained in a passed ``cameraslm`` as feedback.
              Specific to subclasses of :class:`FeedbackHologram`.
            - ``"computational_spot"`` Takes the computational result (the projected
              farfield pattern) and integrates regions around the expected positions of
              spots in an optical focus array. More stable than ``"computational"`` for spots.
              Specific to subclasses of :class:`SpotHologram`.
            - ``"experimental_spot"`` Takes the experimental result (the image from a
              camera) and integrates regions around the expected positions of
              spots in an optical focus array. More stable than ``"experimental"`` for spots.
              Specific to subclasses of :class:`SpotHologram`.
            - ``"external_spot"`` Uses some external user-provided metric for spot
              feedback. See :attr:`external_spot_amp`.
              Specific to subclasses of :class:`SpotHologram`.

        stat_groups : list of str OR None
            Strings representing types of feedback (data gathering) upon which
            statistics should be derived. These strings correspond to valid types of
            feedback (see above). For instance, if ``"experimental"`` is passed as a
            stat group, statistics on the pixels in the experimental feedback image will
            automatically be computed and stored for each iteration of optimization.
            However, this comes with overhead (see above warning).
        **kwargs : dict, optional
            Various weight keywords and values to pass depending on the weight method.
            These are passed into :attr:`flags`. See options documented in the constructor.
        """
        # 1) Update flags based upon the arguments.
        self._update_flags(method, verbose, feedback, stat_groups, **kwargs)

        # 2) Prepare the iterations iterable.
        iterations = range(maxiter)

        # 2.1) Decide whether to use a tqdm progress bar. Don't use a bar for maxiter == 1.
        if verbose and maxiter > 1:
            iterations = tqdm(iterations)

        # 3) Switch between optimization methods (currently only GS- or WGS-type is supported).
        if "GS" in method:
            self.optimize_gs(iterations, callback)
        elif "CG" in method:
            self.optimize_cg(iterations, callback)
        else:
            raise ValueError(f"Unsupported optimization method '{method}'")

    def _update_flags(self, method, verbose, feedback, stat_groups, **kwargs):
        """
        Helper function for :meth:`optimize()` to parse arguments.
        """
        # 0) Check and record method.
        methods = list(ALGORITHM_DEFAULTS.keys())
        if not method in methods:
            raise ValueError(
                "Unrecognized method '{}'.\n"
                "Valid methods include {}".format(method, methods)
            )
        self.flags["method"] = method

        # 1) Parse flags:
        # 1.1) Set defaults if not already set.
        for flag, value in ALGORITHM_DEFAULTS[method].items():
            if not flag in self.flags:
                self.flags[flag] = value
        if not "fixed_phase" in self.flags:
            self.flags["fixed_phase"] = False

        # 1.2) Parse kwargs as flags.
        for flag in kwargs:
            self.flags[flag] = kwargs[flag]

        # 1.3) Add in non-defaulted flags, with error checks
        for group in stat_groups:
            if not (group in FEEDBACK_OPTIONS):
                raise ValueError(
                    "Statistics group '{}' not recognized as a feedback option.\n"
                    "Valid options: {}".format(group, FEEDBACK_OPTIONS)
                )
        self.flags["stat_groups"] = stat_groups

        if feedback is not None:
            if not (feedback in FEEDBACK_OPTIONS):
                raise ValueError(
                    "Feedback '{}' not recognized as a feedback option.\n"
                    "Valid options: {}".format(group, FEEDBACK_OPTIONS)
                )
            self.flags["feedback"] = feedback

        # 1.4) Print the flags if verbose.
        if verbose > 1:
            print(
                f"Optimizing with '{method}' using the following method-specific flags:"
            )
            pprint.pprint(
                {
                    key: value
                    for (key, value) in self.flags.items()
                    if key in ALGORITHM_DEFAULTS[method]
                }
            )
            print("", end="", flush=True)  # Prevent tqdm conflicts.

    # GS- or WGS-type optimization.
    def optimize_gs(self, iterations, callback):
        """
        GPU-accelerated Gerchberg-Saxton (GS) iterative phase retrieval.

        Solves the "phase problem": approximates the nearfield phase that
        transforms a known nearfield source amplitude to a desired farfield
        target amplitude.

        Caution
        ~~~~~~~
        This function should be called through :meth:`.optimize()` and not called
        directly. It is left as a public function exposed in documentation to clarify
        how the internals of :meth:`.optimize()` work.

        Note
        ~~~~
        Default FFTs are **not** in-place in this algorithm. In both non-:mod:`cupy` and
        :mod:`cupy` implementations, :mod:`numpy.fft` does not support in-place
        operations.  However, :mod:`scipy.fft` does in both. In the future, we may move to the scipy
        implementation. However, neither :mod:`numpy` or :mod:`scipy` ``fftshift`` support
        in-place movement (for obvious reasons). For even faster computation, algorithms should
        consider **not shifting** the FFT result, and instead shifting measurement data / etc to
        this unshifted basis. We might also implement `get_fft_plan
        <https://docs.cupy.dev/en/stable/reference/generated/cupyx.scipy.fftpack.get_fft_plan.html>`_
        for even faster FFTing. However, in practice, speed is limited by other
        peripherals (especially feedback and stats) rather than FFT speed or memory.

        Parameters
        ----------
        iterations : iterable
            Number of loop iterations to run. Is an iterable to pass a :mod:`tqdm` iterable.
        callback : callable OR None
            See :meth:`.optimize()`.
        """
        # Precompute MRAF helper variables.
        # In particular, this stores the binary masks for the signal, noise, and null regions.
        mraf_variables = self._mraf_helper_routines()

        for _ in iterations:
            # (A) Nearfield -> Farfield
            # This uses the self.phase and self.amplitude attributes to populate the
            # self.farfield attribute. Also cleans per-loop variables such as self.img_ij
            self._nearfield2farfield()

            # (B) Midloop Farfield Routines
            # (B.1) Run step function if present and check termination conditions.
            if callback is not None:
                if callback(self):
                    break

            # (B.2) Update statistics based on the current farfield and potentially current
            # experimental results.
            self._update_stats(self.flags["stat_groups"])

            # (B.3) Evaluate method-specific routines, stats, etc. This includes camera feedback/etc.
            # If you want to add new functionality to GS, do so here to keep the main loop clean.
            self._gs_farfield_routines(mraf_variables)

            # (C) Farfield -> Nearfield
            # This populates the self.nearfield and self.phase attributes.
            self._farfield2nearfield()

            # Increment iteration.
            self.iter += 1

        # Update the final farfield using phase and amp.
        self._populate_results()

    def _mraf_helper_routines(self):
        # MRAF helper variables
        if np == cp:
            mraf_enabled = np.isnan(np.sum(self.target))
        else:
            mraf_enabled = np.isnan(cp.sum(self.target).get())

        if not mraf_enabled:
            return {
                "mraf_enabled": False,
                "where_working": None,
                "signal_region": None,
                "noise_region": None,
                "zero_region": None,
            }

        noise_region = cp.isnan(self.target)

        zero_region = cp.abs(self.target) == 0
        if "zero_factor" in self.flags and self.flags["zero_factor"] != 0:
            Z = int(cp.sum(zero_region))
            if Z > 0 and not hasattr(self, "zero_weights"):
                self.zero_weights = cp.zeros((Z,), dtype=self.dtype_complex)

        signal_region = cp.logical_not(cp.logical_or(noise_region, zero_region))
        mraf_factor = self.flags.get("mraf_factor", None)
        # if mraf_factor is not None:
        #     if mraf_factor < 0:
        #         raise ValueError("mraf_factor={} should not be negative.".format(mraf_factor))

        # `where=` functionality is needed for MRAF, but this is a undocumented/new cupy feature.
        # We test whether it is available https://github.com/cupy/cupy/pull/7281
        try:
            test = cp.arange(10)
            cp.multiply(test, test, where=test > 5)
            where_working = True
        except:
            try:
                test = cp.arange(10)
                cp.multiply(test, test, _where=test > 5)
                where_working = False
            except:
                raise Exception(
                    "MRAF not supported on this system. Arithmetic `where=` is needed. "
                    "See https://github.com/cupy/cupy/pull/7281."
                )

        return {
            "mraf_enabled": mraf_enabled,
            "where_working": where_working,
            "signal_region": signal_region,
            "noise_region": noise_region,
            "zero_region": zero_region,
        }

    def _gs_farfield_routines(self, mraf_variables):
        # Weight, if desired.
        if "WGS" in self.flags["method"]:
            self._update_weights()

            # Decide whether to fix phase.
            if "Kim" in self.flags["method"]:
                was_not_fixed = not self.flags["fixed_phase"]

                # Enable based on efficiency.
                if self.flags["fix_phase_efficiency"] is not None:
                    stats = self.stats["stats"]
                    groups = tuple(stats.keys())

                    if len(stats) == 0:
                        raise ValueError(
                            "Must track statistics to fix phase based on efficiency!"
                        )

                    eff = stats[groups[-1]]["efficiency"][self.iter]
                    if eff > self.flags["fix_phase_efficiency"]:
                        self.flags["fixed_phase"] = True

                # Enable based on iterations.
                if was_not_fixed:
                    if self.iter >= self.flags["fix_phase_iteration"] - 1:
                        previous = self.stats["flags"]["fixed_phase"]
                        contiguous_falses = all(
                            [
                                not previous[-1 - i]
                                for i in range(self.flags["fix_phase_iteration"])
                            ]
                        )
                        if contiguous_falses:
                            self.flags["fixed_phase"] = True

                # Save the phase if we are going from unfixed to fixed.
                if self.flags["fixed_phase"] and self.phase_ff is None or was_not_fixed:
                    self.phase_ff = cp.arctan2(
                        self.farfield.imag, self.farfield.real, out=self.phase_ff
                    )
            else:
                self.flags["fixed_phase"] = False

        mraf_enabled = mraf_variables["mraf_enabled"]

        # Fix amplitude, potentially also fixing the phase.
        if not mraf_enabled:
            # if ("fixed_phase" in self.flags and self.flags["fixed_phase"]):
            #     # Set the farfield to the stored phase and updated weights.
            #     cp.exp(1j * self.phase_ff, out=farfield)
            #     cp.multiply(farfield, self.weights, out=farfield)
            # else:
            #     # Set the farfield amplitude to the updated weights.
            #     cp.divide(farfield, cp.abs(farfield), out=farfield)
            #     cp.multiply(farfield, self.weights, out=farfield)
            #     cp.nan_to_num(farfield, copy=False, nan=0)

            if (
                not ("fixed_phase" in self.flags and self.flags["fixed_phase"])
                or self.phase_ff is None
            ):
                self.phase_ff = cp.arctan2(
                    self.farfield.imag, self.farfield.real, out=self.phase_ff
                )

            cp.exp(1j * self.phase_ff, out=self.farfield)
            cp.multiply(self.farfield, self.weights, out=self.farfield)
        else:  # Mixed region amplitude freedom (MRAF) case.
            zero_region = mraf_variables["zero_region"]
            noise_region = mraf_variables["noise_region"]
            signal_region = mraf_variables["signal_region"]
            mraf_factor = self.flags.get("mraf_factor", None)
            where_working = mraf_variables["where_working"]

            if hasattr(self, "zero_weights"):
                fz = self.farfield[zero_region]
                self.zero_weights -= self.flags.get("zero_factor", 1) * cp.abs(fz) * fz
                self.farfield[zero_region] = self.zero_weights
            else:
                self.farfield[zero_region] = 0

            # # Handle signal and noise regions.
            # if ("fixed_phase" in self.flags and self.flags["fixed_phase"]):
            #     # Set the farfield to the stored phase and updated weights, in the signal region.
            #     if where_working:
            #         cp.exp(1j * self.phase_ff, where=signal_region, out=farfield)
            #         cp.multiply(farfield, self.weights, where=signal_region, out=farfield)
            #         if mraf_factor is not None: cp.multiply(farfield, mraf_factor, where=noise_region, out=farfield)
            #     else:
            #         cp.exp(1j * self.phase_ff, _where=signal_region, out=farfield)
            #         cp.multiply(farfield, self.weights, _where=signal_region, out=farfield)
            #         if mraf_factor is not None: cp.multiply(farfield, mraf_factor, _where=noise_region, out=farfield)
            # else:
            #     # Set the farfield amplitude to the updated weights, in the signal region.
            #     if where_working:
            #         cp.divide(farfield, cp.abs(farfield), where=signal_region, out=farfield)
            #         cp.multiply(farfield, self.weights, where=signal_region, out=farfield)
            #         if mraf_factor is not None: cp.multiply(farfield, mraf_factor, where=noise_region, out=farfield)
            #     else:
            #         cp.divide(farfield, cp.abs(farfield), _where=signal_region, out=farfield)
            #         cp.multiply(farfield, self.weights, _where=signal_region, out=farfield)
            #         if mraf_factor is not None: cp.multiply(farfield, mraf_factor, _where=noise_region, out=farfield)
            #     cp.nan_to_num(farfield, copy=False, nan=0)

            if not ("fixed_phase" in self.flags and self.flags["fixed_phase"]):
                self.phase_ff = cp.arctan2(
                    self.farfield.imag, self.farfield.real, out=self.phase_ff
                )

            if where_working:
                cp.exp(1j * self.phase_ff, where=signal_region, out=self.farfield)
                cp.multiply(
                    self.farfield, self.weights, where=signal_region, out=self.farfield
                )
                if mraf_factor is not None:
                    cp.multiply(
                        self.farfield,
                        mraf_factor,
                        where=noise_region,
                        out=self.farfield,
                    )
            else:
                cp.exp(1j * self.phase_ff, _where=signal_region, out=self.farfield)
                cp.multiply(
                    self.farfield, self.weights, _where=signal_region, out=self.farfield
                )
                if mraf_factor is not None:
                    cp.multiply(
                        self.farfield,
                        mraf_factor,
                        _where=noise_region,
                        out=self.farfield,
                    )

            # self.plot_farfield(signal_region.astype(float))
            # self.plot_farfield(noise_region.astype(float))
            # self.plot_farfield(zero_region.astype(float))
            # self.plot_farfield(np.isnan(self.farfield).astype(float))
            # self.plot_farfield(self.farfield)

        # self.farfield /= Hologram._norm(self.farfield, xp=cp)

    # Conjugate gradient optimization.
    def optimize_cg(self, iterations, callback):
        """
        Conjugate Gradient (CG) iterative phase retrieval.

        **(This feature is experimental.)**

        Solves the "phase problem": approximates the nearfield phase that
        transforms a known nearfield source amplitude to a desired farfield
        target amplitude.

        Caution
        ~~~~~~~
        This function should be called through :meth:`.optimize()` and not called
        directly. It is left as a public function exposed in documentation to clarify
        how the internals of :meth:`.optimize()` work.

        Parameters
        ----------
        iterations : iterable
            Number of loop iterations to run. Is an iterable to pass a :mod:`tqdm` iterable.
        callback : callable OR None
            See :meth:`.optimize()`.
        """
        # pytorch is optional in case some users are allergic to bloat.
        if torch is None:
            raise ValueError("pytorch is required for conjugate gradient optimization.")

        # Convert variables to torch with **zero-copy** cupy interoperability.
        # We need torch to handle gradient calculation.
        phase_torch = Hologram._get_torch_tensor_from_cupy(self.phase)
        phase_torch.requires_grad_(True)

        # Create the optimizer.
        try:
            optim_class = getattr(torch.optim, self.flags["optimizer"])
        except:
            raise ValueError(
                f"'{self.flags['optimizer']}' is not a valid torch optimizer"
            )

        self.optimizer = optim_class([phase_torch], **self.flags["optimizer_kwargs"])

        for _ in iterations:
            # (A) Step the Conjugate Gradient Optimization
            # (A.1) Reset the gradients for this step.
            self.optimizer.zero_grad()

            # (A.1) Compute the loss for this phase pattern.
            # This computes the farfield (and potentially experimental results)
            # and then passes these values to the current ``loss`` function.
            result = self._cg_loss(phase_torch)

            self.flags["loss_result"] = float(result.detach())

            if hasattr(iterations, "set_description"):
                iterations.set_description("loss=" + str(self.flags["loss_result"]))

            # (A.2) Compute the gradients of the phase pattern with respect to loss.
            result.backward(retain_graph=True)

            # (A.3) Step the optimization of phase_torch according to the gradients calculated.
            self.optimizer.step()

            # (B) Midloop Routines
            # (B.1) Run step function if present and check termination conditions.
            if callback is not None:
                if callback(self):
                    break

            # (B.2) Update statistics.
            self._update_stats(self.flags["stat_groups"])

            # Increment iteration.
            self.iter += 1

        self.phase = cp.asarray(phase_torch.detach())

        # Update the final farfield using phase and amp.
        self._populate_results()

    def _cg_loss(self, phase_torch):
        """
        Computes the loss of the current trial phase pattern.
        """
        # Grab
        farfield_torch = self._nearfield2farfield(phase_torch=phase_torch)
        target_torch = Hologram._get_torch_tensor_from_cupy(self.target)

        # Parse loss.
        loss = self.flags["loss"]
        if loss is None:
            loss = self.flags["loss"] = ComplexMSELoss()

        # Evaluate loss depending on the feedback mechanism.
        feedback = self.flags["feedback"]

        if feedback == "computational":
            return loss(farfield_torch, target_torch)
        elif feedback == "experimental":
            self.measure("knm")  # Make sure data is there.
            img_knm_torch = Hologram._get_torch_tensor_from_cupy(self.target)

            # Replace the values of the farfield with the measured values, but keep the
            # gradients using detach().
            farfield_feedback_torch = farfield_torch.detach()
            farfield_feedback_torch[:] = img_knm_torch[:]
            farfield_feedback_torch = farfield_feedback_torch.requires_grad_()

            return loss(farfield_feedback_torch, target_torch)

    @staticmethod
    def _get_torch_tensor_from_cupy(array):
        if torch is None:
            raise RuntimeError(
                "Cannot get torch tensor without torch. Something is wrong."
            )

        if array is None:
            return None
        else:
            if cp == np:
                return torch.from_numpy(array)
            else:
                return torch.as_tensor(array, device="cuda")

    # Weighting functions.
    def _update_weights_generic(
        self, weight_amp, feedback_amp, target_amp, xp=cp, nan_checks=True
    ):
        """
        Helper function to process weight feedback according to the chosen weighting method.

        Caution
        ~~~~~~~
        ``weight_amp`` **is** modified in-place.

        Parameters
        ----------
        weight_amp : numpy.ndarray OR cupy.ndarray
            Weights to update.
        feedback_amp : numpy.ndarray OR cupy.ndarray
            Measured or result amplitudes corresponding to ``weight_amp``.
            Should be the same size as ``weight_amp``.
        target_amp : numpy.ndarray OR cupy.ndarray OR None
            Necessary in the case where ``target_amp`` is not uniform, such that the weighting can
            properly be applied to bring the feedback closer to the target.
        xp : module
            This function is used by both :mod:`cupy` and :mod:`numpy`, so we have the option
            for either. Defaults to :mod:`cupy`.
        nan_checks : bool
            Whether to enable checks to avoid division by zero or ``nan`` infiltration.

        Returns
        -------
        numpy.ndarray OR cupy.ndarray
            The updated ``weight_amp``.
        """
        if self._update_weights_generic_cuda_kernel is None or xp == np:
            return self._update_weights_generic_cupy(
                weight_amp, feedback_amp, target_amp, xp, nan_checks
            )
        else:
            return self._update_weights_generic_cuda(
                weight_amp, feedback_amp, target_amp
            )

    def _update_weights_generic_cupy(
        self, weight_amp, feedback_amp, target_amp, xp=cp, nan_checks=True
    ):
        method = self.flags["method"].lower()
        if method[:4] != "wgs-":
            raise ValueError("Weighting is only for WGS.")
        method = method[4:]

        feedback_corrected = xp.array(feedback_amp, copy=True, dtype=self.dtype)
        feedback_corrected *= 1 / Hologram._norm(feedback_corrected, xp=xp)

        if "wu" in method or "tanh" in method:  # Additive
            feedback_corrected *= -self.flags["feedback_exponent"]
            feedback_corrected += xp.array(
                target_amp, copy=(False if np.__version__[0] == "1" else None)
            )
        else:  # Multiplicative
            xp.divide(
                feedback_corrected,
                xp.array(
                    target_amp, copy=(False if np.__version__[0] == "1" else None)
                ),
                out=feedback_corrected,
            )

            if nan_checks:
                feedback_corrected[feedback_corrected == np.inf] = 1
                feedback_corrected[
                    xp.array(
                        target_amp, copy=(False if np.__version__[0] == "1" else None)
                    )
                    == 0
                ] = 1

                xp.nan_to_num(feedback_corrected, copy=False, nan=1)

        # Fix feedback according to the desired method.
        if "leonardo" in method or "kim" in method:
            # 1/(x^p)
            xp.power(
                feedback_corrected,
                -self.flags["feedback_exponent"],
                out=feedback_corrected,
            )
        elif "nogrette" in method.lower():
            # Taylor expand 1/(1-g(1-x)) -> 1 + g(1-x) + (g(1-x))^2 ~ 1 + g(1-x)
            feedback_corrected *= -(1 / xp.nanmean(feedback_corrected))
            feedback_corrected += 1
            feedback_corrected *= -self.flags["feedback_factor"]
            feedback_corrected += 1
            xp.reciprocal(feedback_corrected, out=feedback_corrected)
        elif "wu" in method:
            feedback_corrected = np.exp(
                self.flags["feedback_exponent"] * feedback_corrected
            )
        elif "tanh" in method:
            feedback_corrected = self.flags["feedback_factor"] * np.tanh(
                self.flags["feedback_exponent"] * feedback_corrected
            )
            feedback_corrected += 1
        else:
            raise ValueError(
                f"Method '{self.flags['method']}' not recognized by Hologram.optimize()"
            )

        if nan_checks:
            feedback_corrected[feedback_corrected == np.inf] = 1

        # Update the weights.
        weight_amp *= feedback_corrected

        if nan_checks:
            xp.nan_to_num(weight_amp, copy=False, nan=0.0001)
            # weight_amp[weight_amp == np.inf] = 1

        # Normalize amp, as methods may have broken conservation.
        weight_amp *= 1 / Hologram._norm(weight_amp, xp=xp)

        return weight_amp

    def _update_weights_generic_cuda(self, weight_amp, feedback_amp, target_amp):
        N = weight_amp.size

        feedback_amp = cp.array(
            feedback_amp, copy=(False if np.__version__[0] == "1" else None)
        )
        feedback_norm = Hologram._norm(feedback_amp, xp=cp)

        method = ALGORITHM_INDEX[self.flags["method"]]

        threads_per_block = int(
            self._update_weights_generic_cuda_kernel.max_threads_per_block
        )
        blocks = N // threads_per_block + 1

        # Call the RawKernel.
        self._update_weights_generic_cuda_kernel(
            (blocks,),
            (threads_per_block,),
            (
                weight_amp,
                feedback_amp,
                target_amp,
                N,
                method,
                feedback_norm,
                self.flags.pop("feedback_exponent", 1),
                self.flags.pop("feedback_factor", 1),
            ),
        )

        weight_amp *= 1 / Hologram._norm(weight_amp, xp=cp)

        return weight_amp

    def _update_weights(self):
        """
        Change :attr:`weights` to optimize towards the :attr:`target` using feedback from
        :attr:`amp_ff`, the computed farfield amplitude.
        """
        feedback = self.flags["feedback"]

        if feedback == "computational":
            self._update_weights_generic(self.weights, self.amp_ff, self.target)

    # Other helper functions.
    @staticmethod
    def set_mempool_limit(device=0, size=None, fraction=None):
        """
        Helper function to set the `cupy memory pool size
        <https://docs.cupy.dev/en/stable/reference/generated/cupy.cuda.MemoryPool.html#cupy.cuda.MemoryPool>`_.

        Parameters
        ----------
        device : int
            Which GPU to set the limit on. Passed to :meth:`cupy.cuda.Device()`.
        size : int
            Desired number of bytes in the pool. Passed to :meth:`cupy.cuda.MemoryPool.set_limit()`.
        fraction : float
            Fraction of available memory to use. Passed to :meth:`cupy.cuda.MemoryPool.set_limit()`.
        """
        if cp == np:
            raise ValueError("Cannot set mempool for numpy. Need cupy.")

        mempool = cp.get_default_memory_pool()

        with cp.cuda.Device(device):
            mempool.set_limit(size=size, fraction=fraction)

            print(
                "cupy memory pool limit set to {:.2f} GB...".format(
                    mempool.get_limit() / (1024.0**3)
                )
            )

    @staticmethod
    def get_mempool_limit(device=0):
        """
        Helper function to get the `cupy memory pool size
        <https://docs.cupy.dev/en/stable/reference/generated/cupy.cuda.MemoryPool.html#cupy.cuda.MemoryPool>`_.

        Parameters
        ----------
        device : int
            Which GPU to set the limit on. Passed to :meth:`cupy.cuda.Device()`.

        Returns
        -------
        int
            Current memory pool limit in bytes
        """

        if cp == np:
            raise ValueError("Cannot get mempool for numpy. Need cupy.")

        mempool = cp.get_default_memory_pool()

        with cp.cuda.Device(device):
            return mempool.get_limit()

    @staticmethod
    def _norm(matrix, xp=cp):
        r"""
        Computes the root of the sum of squares of the given ``matrix``. Implements

        .. math:: \sqrt{\iint |\vec{E}|^2}.

        Parameters
        ----------
        matrix : numpy.ndarray OR cupy.ndarray
            Data, potentially complex.
        xp : module
            This function is used by :mod:`cupy`, :mod:`numpy`, and :mod:`torch`,
            so we have the option for any of the three. Defaults to :mod:`cupy`.

        Returns
        -------
        float
            The result.
        """
        if torch is not None:
            if torch.is_tensor(matrix):
                xp = torch

        if xp is torch:
            is_complex = torch.is_complex(matrix)
        else:
            is_complex = xp.iscomplexobj(matrix)

        if is_complex:
            return xp.sqrt(xp.nansum(xp.square(xp.abs(matrix))))
        else:
            return xp.sqrt(xp.nansum(xp.square(matrix)))<|MERGE_RESOLUTION|>--- conflicted
+++ resolved
@@ -450,11 +450,7 @@
 
         # Custom GPU kernels for speedy weighting.
         self._update_weights_generic_cuda_kernel = None
-<<<<<<< HEAD
-        if np != cp and False:  # Disabled until 0.1.1
-=======
-        if np != cp and False:   # Disabled until 0.1.3
->>>>>>> 8d930d4c
+        if np != cp and False:  # Disabled until 0.1.3
             try:
                 self._update_weights_generic_cuda_kernel = cp.RawKernel(
                     CUDA_KERNELS, "update_weights_generic"
