--- conflicted
+++ resolved
@@ -476,17 +476,10 @@
         if self._nearfield2farfield_cuda_intermediate is None:
             self._nearfield2farfield_cuda_intermediate = cp.zeros((blocks_y, blocks_x), dtype=self.dtype_complex)
 
-<<<<<<< HEAD
         center_pix = np.array(self.cameraslm.slm.get_source_center(), dtype=np.float32)
         pitch_zernike = (
             np.array(self.cameraslm.slm.pitch) * self.cameraslm.slm.get_source_zernike_scaling()
         ).astype(np.float32)
-=======
-        center_pix = np.array(self.cameraslm.slm.get_source_center())
-        pitch_zernike = np.array(self.cameraslm.slm.pitch) * self.cameraslm.slm.get_source_zernike_scaling()
-
-        self._nearfield2farfield_cuda_intermediate.fill(-1)
->>>>>>> 23df41e0
 
         # Call the RawKernel.
         self._near2far_cuda(
