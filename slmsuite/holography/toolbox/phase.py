--- conflicted
+++ resolved
@@ -359,15 +359,9 @@
         corresponding to SLM pixels, in ``(x_grid, y_grid)`` form.
         These are precalculated and stored in any :class:`~slmsuite.hardware.slms.slm.SLM`, so
         such a class can be passed instead of the grids directly.
-<<<<<<< HEAD
-    weights : list of ((int, int), float)
-        Which Zernike polynomials to sum. The ``(int, int)`` is the index ``(n, m)``,
-        which correspond to the azimuthal degree and order of the polynomial.
-=======
     weights : list of (int, float)
         Which Zernike polynomials to sum.
         The ``int`` is the ANSI index ``i``.
->>>>>>> 0934c9ba
         The ``float`` is the weight for the given index.
     aperture : {"circular", "elliptical", "cropped"} OR (float, float) OR None
         How to scale the polynomials relative to the grid shape. This is relative
